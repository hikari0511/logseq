--- conflicted
+++ resolved
@@ -97,9 +97,6 @@
 
 (defonce empty-result {:query nil :result nil})
 
-<<<<<<< HEAD
-(deftest ^:large-vars/cleanup-todo test-parse
-=======
 (deftest block-property-queries
   (are [x y] (= (q-count x) y)
        "(property prop-a val-a)"
@@ -191,8 +188,7 @@
                      (or [(= ?v "child page 2")] [(contains? ?v "child page 2")])))
         :count 3}))
 
-(deftest test-parse
->>>>>>> 165a563f
+(deftest ^:large-vars/cleanup-todo test-parse
   []
   (testing "nil or blank strings should be ignored"
     (are [x y] (= (q x) y)

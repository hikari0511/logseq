--- conflicted
+++ resolved
@@ -467,15 +467,12 @@
  :shortcut.category/toggle "Toggle"
  :shortcut.category/whiteboard "Whiteboard"
  :shortcut.category/others "Others"
-<<<<<<< HEAD
  :shortcut.category/plugins "Plugins"
-=======
  :window/minimize "Minimize"
  :window/maximize "Maximize"
  :window/restore "Restore"
  :window/close "Close"
  :window/exit-fullscreen "Exit full screen"
->>>>>>> a293baf5
 
    ;; Commands are nested for now to stay in sync with the shortcuts system.
    ;; Other languages should not nest keys under :commands

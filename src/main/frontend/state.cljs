--- conflicted
+++ resolved
@@ -1398,11 +1398,7 @@
    (set-modal! modal-panel-content
                {:fullscreen? false
                 :close-btn?  true}))
-<<<<<<< HEAD
-  ([modal-panel-content {:keys [id label fullscreen? close-btn? close-backdrop? center? shui?]}]
-=======
-  ([modal-panel-content {:keys [id label payload fullscreen? close-btn? close-backdrop? center?]}]
->>>>>>> 98bff934
+  ([modal-panel-content {:keys [id label payload fullscreen? close-btn? close-backdrop? center? shui?]}]
    (let [opened? (modal-opened?)]
      (when opened?
        (close-modal!))
@@ -2193,7 +2189,6 @@
   []
   (storage/remove :user-groups))
 
-<<<<<<< HEAD
 (defn get-color-accent []
   (get @state :ui/radix-color))
 
@@ -2251,10 +2246,7 @@
         "-webkit-background-clip" "text"
         :color :transparent))
   ; (sub-color-gradient-bg-styles step))
-    
-    
-  
-=======
+
 (defn set-page-properties-changed!
   [page-name]
   (when-not (string/blank? page-name)
@@ -2263,5 +2255,4 @@
 (defn sub-page-properties-changed
   [page-name]
   (when-not (string/blank? page-name)
-    (sub [:db/properties-changed-pages page-name])))
->>>>>>> 98bff934
+    (sub [:db/properties-changed-pages page-name])))
--- conflicted
+++ resolved
@@ -18,13 +18,9 @@
             [frontend.handler.repo :as repo-handler]
             [frontend.handler.ui :as ui-handler]
             [frontend.extensions.srs :as srs]
-<<<<<<< HEAD
-            [frontend.mobile.util :as mobile]
             [frontend.mobile.file-watcher :as mobile-file-watcher]
-=======
             [frontend.mobile.core :as mobile]
             [frontend.mobile.util :as mobile-util]
->>>>>>> 52c109f4
             [frontend.idb :as idb]
             [frontend.modules.instrumentation.core :as instrument]
             [frontend.modules.shortcut.core :as shortcut]
@@ -133,13 +129,9 @@
                                  (js/console.error "Failed to request GitHub app tokens."))))
 
                             (watch-for-date!)
-<<<<<<< HEAD
-                            (file-handler/watch-for-local-dirs!)
-                            (when (mobile/is-native-platform?)
+                            (file-handler/watch-for-current-graph-dir!)
+                            (when (mobile-util/is-native-platform?)
                               (mobile-file-watcher/listen-file-changes))
-=======
-                            (file-handler/watch-for-current-graph-dir!)
->>>>>>> 52c109f4
                             ;; (when-not (state/logged?)
                             ;;   (state/pub-event! [:after-db-restore repos]))
                             ))

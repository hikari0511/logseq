(ns frontend.modules.shortcut.config
  (:require [clojure.string :as str]
            [frontend.components.commit :as commit]
            [frontend.extensions.srs.handler :as srs]
            [frontend.extensions.pdf.utils :as pdf-utils]
            [frontend.handler.config :as config-handler]
            [frontend.handler.editor :as editor-handler]
            [frontend.handler.paste :as paste-handler]
            [frontend.handler.history :as history]
            [frontend.handler.page :as page-handler]
            [frontend.handler.route :as route-handler]
            [frontend.handler.journal :as journal-handler]
            [frontend.handler.search :as search-handler]
            [frontend.handler.ui :as ui-handler]
            [frontend.handler.plugin :as plugin-handler]
            [frontend.handler.export :as export-handler]
            [frontend.handler.whiteboard :as whiteboard-handler]
            [frontend.handler.plugin-config :as plugin-config-handler]
            [frontend.modules.editor.undo-redo :as undo-redo]
            [frontend.dicts :as dicts]
            [frontend.modules.shortcut.before :as m]
            [frontend.state :as state]
            [frontend.util :refer [mac?] :as util]
            [frontend.commands :as commands]
            [frontend.config :as config]
            [electron.ipc :as ipc]
            [promesa.core :as p]
            [clojure.data :as data]
            [medley.core :as medley]))

;; TODO: Namespace all-default-keyboard-shortcuts keys with `:command` e.g.
;; `:command.date-picker/complete`. They are namespaced in translation but
;; almost everywhere else they are not which could cause needless conflicts
;; with other config keys

;; To add a new entry to this map, first add it here and then a description for
;; it under :commands keys of frontend.dicts.en/dicts
;; A shortcut is a map with the following keys:
;;  * :binding - A string representing a keybinding. Avoid using single letter
;;    shortcuts to allow chords that start with those characters
;;  * :fn - Fn or a qualified keyword that represents a fn
;;  * :inactive - Optional boolean to disable a shortcut for certain conditions
;;    e.g. a given platform or feature condition
(def ^:large-vars/data-var all-built-in-keyboard-shortcuts
  ;; BUG: Actually, "enter" is registered by mixin behind a "when inputing" guard
  ;; So this setting item does not cover all cases.
  ;; See-also: frontend.components.datetime/time-repeater
  {:date-picker/complete                    {:binding "enter"
                                             :fn      ui-handler/shortcut-complete}

   :date-picker/prev-day                    {:binding "left"
                                             :fn      ui-handler/shortcut-prev-day}

   :date-picker/next-day                    {:binding "right"
                                             :fn      ui-handler/shortcut-next-day}

   :date-picker/prev-week                   {:binding ["up" "ctrl+p"]
                                             :fn      ui-handler/shortcut-prev-week}

   :date-picker/next-week                   {:binding ["down" "ctrl+n"]
                                             :fn      ui-handler/shortcut-next-week}

   :pdf/previous-page                       {:binding "alt+p"
                                             :fn      pdf-utils/prev-page}

   :pdf/next-page                           {:binding "alt+n"
                                             :fn      pdf-utils/next-page}

   :pdf/close                               {:binding "alt+x"
                                             :fn      #(state/set-state! :pdf/current nil)}

   :pdf/find                                {:binding "alt+f"
                                             :fn      pdf-utils/open-finder}

   :whiteboard/select                       {:binding ["1" "w s"]
                                             :fn      #(.selectTool ^js (state/active-tldraw-app) "select")}

   :whiteboard/pan                          {:binding ["2" "w p"]
                                             :fn      #(.selectTool ^js (state/active-tldraw-app) "move")}

   :whiteboard/portal                       {:binding ["3" "w b"]
                                             :fn      #(.selectTool ^js (state/active-tldraw-app) "logseq-portal")}

   :whiteboard/pencil                       {:binding ["4" "w d"]
                                             :fn      #(.selectTool ^js (state/active-tldraw-app) "pencil")}

   :whiteboard/highlighter                  {:binding ["5" "w h"]
                                             :fn      #(.selectTool ^js (state/active-tldraw-app) "highlighter")}

   :whiteboard/eraser                       {:binding ["6" "w e"]
                                             :fn      #(.selectTool ^js (state/active-tldraw-app) "erase")}

   :whiteboard/connector                    {:binding ["7" "w c"]
                                             :fn      #(.selectTool ^js (state/active-tldraw-app) "line")}

   :whiteboard/text                         {:binding ["8" "w t"]
                                             :fn      #(.selectTool ^js (state/active-tldraw-app) "text")}

   :whiteboard/rectangle                    {:binding ["9" "w r"]
                                             :fn      #(.selectTool ^js (state/active-tldraw-app) "box")}

   :whiteboard/ellipse                      {:binding ["o" "w o"]
                                             :fn      #(.selectTool ^js (state/active-tldraw-app) "ellipse")}

   :whiteboard/reset-zoom                   {:binding "shift+0"
                                             :fn      #(.resetZoom (.-api ^js (state/active-tldraw-app)))}

   :whiteboard/zoom-to-fit                  {:binding "shift+1"
                                             :fn      #(.zoomToFit (.-api ^js (state/active-tldraw-app)))}

   :whiteboard/zoom-to-selection            {:binding "shift+2"
                                             :fn      #(.zoomToSelection (.-api ^js (state/active-tldraw-app)))}

   :whiteboard/zoom-out                     {:binding "shift+dash"
                                             :fn      #(.zoomOut (.-api ^js (state/active-tldraw-app)) false)}

   :whiteboard/zoom-in                      {:binding "shift+equals"
                                             :fn      #(.zoomIn (.-api ^js (state/active-tldraw-app)) false)}

   :whiteboard/send-backward                {:binding "open-square-bracket"
                                             :fn      #(.sendBackward ^js (state/active-tldraw-app))}

   :whiteboard/send-to-back                 {:binding "shift+open-square-bracket"
                                             :fn      #(.sendToBack ^js (state/active-tldraw-app))}

   :whiteboard/bring-forward                {:binding "close-square-bracket"
                                             :fn      #(.bringForward ^js (state/active-tldraw-app))}

   :whiteboard/bring-to-front               {:binding "shift+close-square-bracket"
                                             :fn      #(.bringToFront ^js (state/active-tldraw-app))}

   :whiteboard/lock                         {:binding "mod+l"
                                             :fn      #(.setLocked ^js (state/active-tldraw-app) true)}

   :whiteboard/unlock                       {:binding "mod+shift+l"
                                             :fn      #(.setLocked ^js (state/active-tldraw-app) false)}

   :whiteboard/group                        {:binding "mod+g"
                                             :fn      #(.doGroup (.-api ^js (state/active-tldraw-app)))}

   :whiteboard/ungroup                      {:binding "mod+shift+g"
                                             :fn      #(.unGroup (.-api ^js (state/active-tldraw-app)))}

   :whiteboard/toggle-grid                  {:binding "t g"
                                             :fn      #(.toggleGrid (.-api ^js (state/active-tldraw-app)))}

   :auto-complete/complete                  {:binding "enter"
                                             :fn      ui-handler/auto-complete-complete}

   :auto-complete/prev                      {:binding ["up" "ctrl+p"]
                                             :fn      ui-handler/auto-complete-prev}

   :auto-complete/next                      {:binding ["down" "ctrl+n"]
                                             :fn      ui-handler/auto-complete-next}

   :auto-complete/shift-complete            {:binding "shift+enter"
                                             :fn      ui-handler/auto-complete-shift-complete}

   :auto-complete/open-link                 {:binding "mod+o"
                                             :fn      ui-handler/auto-complete-open-link}

   :cards/toggle-answers                    {:binding "s"
                                             :fn      srs/toggle-answers}

   :cards/next-card                         {:binding "n"
                                             :fn      srs/next-card}

   :cards/forgotten                         {:binding "f"
                                             :fn      srs/forgotten}

   :cards/remembered                        {:binding "r"
                                             :fn      srs/remembered}

   :cards/recall                            {:binding "t"
                                             :fn      srs/recall}

   :editor/escape-editing                   {:binding false
                                             :fn      (fn [_ _]
                                                        (editor-handler/escape-editing))}

   :editor/backspace                        {:binding "backspace"
                                             :fn      editor-handler/editor-backspace}

   :editor/delete                           {:binding "delete"
                                             :fn      editor-handler/editor-delete}

   :editor/new-block                        {:binding "enter"
                                             :fn      editor-handler/keydown-new-block-handler}

   :editor/new-line                         {:binding "shift+enter"
                                             :fn      editor-handler/keydown-new-line-handler}

   :editor/new-whiteboard                   {:binding "n w"
                                             :fn      #(whiteboard-handler/create-new-whiteboard-and-redirect!)}

   :editor/follow-link                      {:binding "mod+o"
                                             :fn      editor-handler/follow-link-under-cursor!}

   :editor/open-link-in-sidebar             {:binding "mod+shift+o"
                                             :fn      editor-handler/open-link-in-sidebar!}

   :editor/bold                             {:binding "mod+b"
                                             :fn      editor-handler/bold-format!}

   :editor/italics                          {:binding "mod+i"
                                             :fn      editor-handler/italics-format!}

   :editor/highlight                        {:binding "mod+shift+h"
                                             :fn      editor-handler/highlight-format!}

   :editor/strike-through                   {:binding "mod+shift+s"
                                             :fn      editor-handler/strike-through-format!}

   :editor/clear-block                      {:binding (if mac? "ctrl+l" "alt+l")
                                             :fn      editor-handler/clear-block-content!}

   :editor/kill-line-before                 {:binding (if mac? "ctrl+u" "alt+u")
                                             :fn      editor-handler/kill-line-before!}

   :editor/kill-line-after                  {:binding (if mac? false "alt+k")
                                             :fn      editor-handler/kill-line-after!}

   :editor/beginning-of-block               {:binding (if mac? false "alt+a")
                                             :fn      editor-handler/beginning-of-block}

   :editor/end-of-block                     {:binding (if mac? false "alt+e")
                                             :fn      editor-handler/end-of-block}

   :editor/forward-word                     {:binding (if mac? "ctrl+shift+f" "alt+f")
                                             :fn      editor-handler/cursor-forward-word}

   :editor/backward-word                    {:binding (if mac? "ctrl+shift+b" "alt+b")
                                             :fn      editor-handler/cursor-backward-word}

   :editor/forward-kill-word                {:binding (if mac? "ctrl+w" "alt+d")
                                             :fn      editor-handler/forward-kill-word}

   :editor/backward-kill-word               {:binding (if mac? false "alt+w")
                                             :fn      editor-handler/backward-kill-word}

   :editor/replace-block-reference-at-point {:binding "mod+shift+r"
                                             :fn      editor-handler/replace-block-reference-with-content-at-point}
   :editor/copy-embed                       {:binding "mod+e"
                                             :fn      editor-handler/copy-current-block-embed}

   :editor/paste-text-in-one-block-at-point {:binding "mod+shift+v"
                                             :fn      paste-handler/editor-on-paste-raw!}

   :editor/insert-youtube-timestamp         {:binding "mod+shift+y"
                                             :fn      commands/insert-youtube-timestamp}

   :editor/cycle-todo                       {:binding "mod+enter"
                                             :fn      editor-handler/cycle-todo!}

   :editor/up                               {:binding ["up" "ctrl+p"]
                                             :fn      (editor-handler/shortcut-up-down :up)}

   :editor/down                             {:binding ["down" "ctrl+n"]
                                             :fn      (editor-handler/shortcut-up-down :down)}

   :editor/left                             {:binding "left"
                                             :fn      (editor-handler/shortcut-left-right :left)}

   :editor/right                            {:binding "right"
                                             :fn      (editor-handler/shortcut-left-right :right)}

   :editor/move-block-up                    {:binding (if mac? "mod+shift+up" "alt+shift+up")
                                             :fn      (editor-handler/move-up-down true)}

   :editor/move-block-down                  {:binding (if mac? "mod+shift+down" "alt+shift+down")
                                             :fn      (editor-handler/move-up-down false)}

   ;; FIXME: add open edit in non-selection mode
   :editor/open-edit                        {:binding "enter"
                                             :fn      (partial editor-handler/open-selected-block! :right)}

   :editor/select-block-up                  {:binding "alt+up"
                                             :fn      (editor-handler/on-select-block :up)}

   :editor/select-block-down                {:binding "alt+down"
                                             :fn      (editor-handler/on-select-block :down)}

   :editor/select-up                        {:binding "shift+up"
                                             :fn      (editor-handler/shortcut-select-up-down :up)}

   :editor/select-down                      {:binding "shift+down"
                                             :fn      (editor-handler/shortcut-select-up-down :down)}

   :editor/delete-selection                 {:binding ["backspace" "delete"]
                                             :fn      editor-handler/delete-selection}

   :editor/expand-block-children            {:binding "mod+down"
                                             :fn      editor-handler/expand!}

   :editor/collapse-block-children          {:binding "mod+up"
                                             :fn      editor-handler/collapse!}

   :editor/indent                           {:binding "tab"
                                             :fn      (editor-handler/keydown-tab-handler :right)}

   :editor/outdent                          {:binding "shift+tab"
                                             :fn      (editor-handler/keydown-tab-handler :left)}

   :editor/copy                             {:binding "mod+c"
                                             :fn      editor-handler/shortcut-copy}

   :editor/copy-text                        {:binding "mod+shift+c"
                                             :fn      editor-handler/shortcut-copy-text}

   :editor/cut                              {:binding "mod+x"
                                             :fn      editor-handler/shortcut-cut}

   :editor/undo                             {:binding "mod+z"
                                             :fn      history/undo!}

   :editor/redo                             {:binding ["mod+shift+z" "mod+y"]
                                             :fn      history/redo!}

   :editor/insert-link                      {:binding "mod+l"
                                             :fn      #(editor-handler/html-link-format!)}

   :editor/select-all-blocks                {:binding "mod+shift+a"
                                             :fn      editor-handler/select-all-blocks!}

   :editor/select-parent                    {:binding "mod+a"
                                             :fn      editor-handler/select-parent}

   :editor/zoom-in                          {:binding (if mac? "mod+." "alt+right")
                                             :fn      editor-handler/zoom-in!}

   :editor/zoom-out                         {:binding (if mac? "mod+," "alt+left")
                                             :fn      editor-handler/zoom-out!}

   :editor/toggle-undo-redo-mode            {:binding false
                                             :fn      undo-redo/toggle-undo-redo-mode!}

   :editor/toggle-number-list               {:binding "t n"
                                             :fn      #(state/pub-event! [:editor/toggle-own-number-list (state/get-selection-block-ids)])}

   :ui/toggle-brackets                      {:binding "mod+c mod+b"
                                             :fn      config-handler/toggle-ui-show-brackets!}

   :go/search-in-page                       {:binding "mod+shift+k"
                                             :fn      #(do
                                                         (editor-handler/escape-editing)
                                                         (route-handler/go-to-search! :page))}

   :go/search                               {:binding "mod+k"
                                             :fn      #(do
                                                         (editor-handler/escape-editing false)
                                                         (route-handler/go-to-search! :global))}

<<<<<<< HEAD
   :go/cmdk                        {:binding "mod+j"
                                    :fn      #(do 
                                                (editor-handler/escape-editing false)
                                                (route-handler/go-to-cmdk!))}

   :go/electron-find-in-page       {:binding "mod+f"
                                    :inactive (not (util/electron?))
                                    :fn      #(search-handler/open-find-in-page!)}
=======
   :go/electron-find-in-page                {:binding  "mod+f"
                                             :inactive (not (util/electron?))
                                             :fn       #(search-handler/open-find-in-page!)}
>>>>>>> 98bff934

   :go/electron-jump-to-the-next            {:binding  ["enter" "mod+g"]
                                             :inactive (not (util/electron?))
                                             :fn       #(search-handler/loop-find-in-page! false)}

   :go/electron-jump-to-the-previous        {:binding  ["shift+enter" "mod+shift+g"]
                                             :inactive (not (util/electron?))
                                             :fn       #(search-handler/loop-find-in-page! true)}

   :go/journals                             {:binding "g j"
                                             :fn      route-handler/go-to-journals!}

   :go/backward                             {:binding "mod+open-square-bracket"
                                             :fn      (fn [_] (js/window.history.back))}

   :go/forward                              {:binding "mod+close-square-bracket"
                                             :fn      (fn [_] (js/window.history.forward))}

   :search/re-index                         {:binding "mod+c mod+s"
                                             :fn      (fn [_] (search-handler/rebuild-indices! true))}

   :sidebar/open-today-page                 {:binding (if mac? "mod+shift+j" "alt+shift+j")
                                             :fn      page-handler/open-today-in-sidebar}

   :sidebar/close-top                       {:binding "c t"
                                             :fn      #(state/sidebar-remove-block! 0)}

   :sidebar/clear                           {:binding "mod+c mod+c"
                                             :fn      #(do
                                                         (state/clear-sidebar-blocks!)
                                                         (state/hide-right-sidebar!))}

   :misc/copy                               {:binding "mod+c"
                                             :fn      (fn [] (js/document.execCommand "copy"))}

   :command-palette/toggle                  {:binding "mod+shift+p"
                                             :fn      #(do
                                                         (editor-handler/escape-editing)
                                                         (state/pub-event! [:modal/command-palette]))}

   :graph/export-as-html                    {:fn      #(export-handler/download-repo-as-html!
                                                         (state/get-current-repo))
                                             :binding false}

   :graph/open                              {:fn      #(do
                                                         (editor-handler/escape-editing)
                                                         (state/set-state! :ui/open-select :graph-open))
                                             :binding "alt+shift+g"}

   :graph/remove                            {:fn      #(do
                                                         (editor-handler/escape-editing)
                                                         (state/set-state! :ui/open-select :graph-remove))
                                             :binding false}

   :graph/add                               {:fn      (fn [] (route-handler/redirect! {:to :repo-add}))
                                             :binding false}

   :graph/save                              {:fn      #(state/pub-event! [:graph/save])
                                             :binding false}

   :graph/re-index                          {:fn      (fn []
                                                        (p/let [multiple-windows? (ipc/ipc "graphHasMultipleWindows" (state/get-current-repo))]
                                                          (state/pub-event! [:graph/ask-for-re-index (atom multiple-windows?) nil])))
                                             :binding false}

   :command/run                             {:binding  "mod+shift+1"
                                             :inactive (not (util/electron?))
                                             :fn       #(do
                                                          (editor-handler/escape-editing)
                                                          (state/pub-event! [:command/run]))}

   :go/home                                 {:binding "g h"
                                             :fn      #(route-handler/redirect-to-home!)}

   :go/all-pages                            {:binding "g a"
                                             :fn      route-handler/redirect-to-all-pages!}

   :go/graph-view                           {:binding "g g"
                                             :fn      route-handler/redirect-to-graph-view!}

   :go/all-graphs                           {:binding "g shift+g"
                                             :fn      route-handler/redirect-to-all-graphs}

   :go/whiteboards                          {:binding "g w"
                                             :fn      route-handler/redirect-to-whiteboard-dashboard!}

   :go/keyboard-shortcuts                   {:binding "g s"
                                             :fn      #(state/pub-event! [:modal/keymap])}

   :go/tomorrow                             {:binding "g t"
                                             :fn      journal-handler/go-to-tomorrow!}

   :go/next-journal                         {:binding "g n"
                                             :fn      journal-handler/go-to-next-journal!}

   :go/prev-journal                         {:binding "g p"
                                             :fn      journal-handler/go-to-prev-journal!}

   :go/flashcards                           {:binding "g f"
                                             :fn      (fn []
                                                        (if (state/modal-opened?)
                                                          (state/close-modal!)
                                                          (state/pub-event! [:modal/show-cards])))}

   :ui/toggle-document-mode                 {:binding "t d"
                                             :fn      state/toggle-document-mode!}

   :ui/toggle-settings                      {:binding (if mac? ["t s" "mod+,"] "t s")
                                             :fn      ui-handler/toggle-settings-modal!}

   :ui/toggle-right-sidebar                 {:binding "t r"
                                             :fn      ui-handler/toggle-right-sidebar!}

   :ui/toggle-left-sidebar                  {:binding "t l"
                                             :fn      state/toggle-left-sidebar!}

   :ui/toggle-help                          {:binding "shift+/"
                                             :fn      ui-handler/toggle-help!}

   :ui/toggle-theme                         {:binding "t t"
                                             :fn      state/toggle-theme!}

   :ui/toggle-contents                      {:binding "alt+shift+c"
                                             :fn      ui-handler/toggle-contents!}

   :command/toggle-favorite                 {:binding "mod+shift+f"
                                             :fn      page-handler/toggle-favorite!}

   :editor/open-file-in-default-app         {:binding  "mod+d mod+a"
                                             :inactive (not (util/electron?))
                                             :fn       page-handler/open-file-in-default-app}

   :editor/open-file-in-directory           {:binding  "mod+d mod+i"
                                             :inactive (not (util/electron?))
                                             :fn       page-handler/open-file-in-directory}

   :editor/copy-current-file                {:binding  false
                                             :inactive (not (util/electron?))
                                             :fn       page-handler/copy-current-file}

   :editor/copy-page-url                    {:binding  false
                                             :inactive (not (util/electron?))
                                             :fn       #(page-handler/copy-page-url)}

   :ui/toggle-wide-mode                     {:binding "t w"
                                             :fn      ui-handler/toggle-wide-mode!}

   :ui/select-theme-color                   {:binding "t i"
                                             :fn      plugin-handler/show-themes-modal!}

   :ui/goto-plugins                         {:binding  "t p"
                                             :inactive (not config/lsp-enabled?)
                                             :fn       plugin-handler/goto-plugins-dashboard!}

   :ui/install-plugins-from-file            {:binding  false
                                             :inactive (not (config/plugin-config-enabled?))
                                             :fn       plugin-config-handler/open-replace-plugins-modal}

   :ui/clear-all-notifications              {:binding false
                                             :fn      :frontend.handler.notification/clear-all!}

   :editor/toggle-open-blocks               {:binding "t o"
                                             :fn      editor-handler/toggle-open!}

   :ui/toggle-cards                         {:binding "t c"
                                             :fn      ui-handler/toggle-cards!}

<<<<<<< HEAD
   :ui/cycle-color-off              {:binding "c o" 
                                     :fn      state/unset-color-accent!}

   :ui/cycle-color                  {:binding "c c" 
                                     :fn      state/cycle-color!}

   :ui/cycle-gradient               {:binding "c g" 
                                     :fn      state/cycle-gradient!}

   :git/commit                      {:binding "mod+g c"
                                     :inactive (not (util/electron?))
                                     :fn      commit/show-commit-modal!}
=======
   :git/commit                              {:binding  "mod+g c"
                                             :inactive (not (util/electron?))
                                             :fn       commit/show-commit-modal!}
>>>>>>> 98bff934

   :dev/show-block-data                     {:binding  false
                                             :inactive (not (state/developer-mode?))
                                             :fn       :frontend.handler.common.developer/show-block-data}

   :dev/show-block-ast                      {:binding  false
                                             :inactive (not (state/developer-mode?))
                                             :fn       :frontend.handler.common.developer/show-block-ast}

   :dev/show-page-data                      {:binding  false
                                             :inactive (not (state/developer-mode?))
                                             :fn       :frontend.handler.common.developer/show-page-data}

   :dev/show-page-ast                       {:binding  false
                                             :inactive (not (state/developer-mode?))
                                             :fn       :frontend.handler.common.developer/show-page-ast}})

(let [keyboard-commands
      {::commands       (set (keys all-built-in-keyboard-shortcuts))
       ::dicts/commands dicts/abbreviated-commands}]
  (assert (= (::commands keyboard-commands) (::dicts/commands keyboard-commands))
          (str "Keyboard commands must have an english label"
               (data/diff (::commands keyboard-commands) (::commands keyboard-commands)))))

(defn- resolve-fn
  "Converts a keyword fn to the actual fn. The fn to be resolved needs to be
  marked as ^:export for advanced mode"
  [keyword-fn]
  (fn []
    (if-let [resolved-fn (some-> (find-ns-obj (namespace keyword-fn))
                                 (aget (munge (name keyword-fn))))]
      (resolved-fn)
      (throw (ex-info (str "Unable to resolve " keyword-fn " to a fn") {})))))

(defn build-category-map [ks]
  (->> (if (sequential? ks)
         ks (let [{:keys [ns includes excludes]} ks]
              (->> (keys all-built-in-keyboard-shortcuts)
                   (filter (fn [k]
                             (and (or (and ns (keyword? k)
                                           (contains? (->> (if (seqable? ns) (seq ns) [ns]) (map #(name %)) (set))
                                                      (namespace k)))
                                      (and includes (contains? (set includes) k)))
                                  (if (not (seq excludes)) true (not (contains? (set excludes) k)))))))))
       (select-keys all-built-in-keyboard-shortcuts)
       (remove (comp :inactive val))
       ;; Convert keyword fns to real fns
       (map (fn [[k v]]
              [k (if (keyword? (:fn v))
                   (assoc v :fn (resolve-fn (:fn v)))
                   v)]))
       (into {})))

;; This is the only var that should be publicly expose :fn functionality
(defonce ^:large-vars/data-var *config
  (atom
   {:shortcut.handler/date-picker
    (build-category-map {:ns :date-picker})

    :shortcut.handler/pdf
    (-> (build-category-map {:ns :pdf})
        (with-meta {:before m/enable-when-not-editing-mode!}))

    :shortcut.handler/whiteboard
    (-> (build-category-map {:ns :whiteboard})
        (with-meta {:before m/enable-when-not-editing-mode!}))

    :shortcut.handler/auto-complete
    (build-category-map {:ns :auto-complete})

    :shortcut.handler/cards
    (-> (build-category-map {:ns :cards})
        (with-meta {:before m/enable-when-not-editing-mode!}))

    :shortcut.handler/block-editing-only
    (-> (build-category-map
          [:editor/escape-editing
           :editor/backspace
           :editor/delete
           :editor/zoom-in
           :editor/zoom-out
           :editor/new-block
           :editor/new-line
           :editor/follow-link
           :editor/open-link-in-sidebar
           :editor/bold
           :editor/italics
           :editor/highlight
           :editor/strike-through
           :editor/clear-block
           :editor/kill-line-before
           :editor/kill-line-after
           :editor/beginning-of-block
           :editor/end-of-block
           :editor/forward-word
           :editor/backward-word
           :editor/forward-kill-word
           :editor/backward-kill-word
           :editor/replace-block-reference-at-point
           :editor/copy-embed
           :editor/paste-text-in-one-block-at-point
           :editor/insert-youtube-timestamp])
        (with-meta {:before m/enable-when-editing-mode!}))

    :shortcut.handler/editor-global
    (-> (build-category-map
          [:graph/export-as-html
           :graph/open
           :graph/remove
           :graph/add
           :graph/save
           :graph/re-index
           :editor/cycle-todo
           :editor/up
           :editor/down
           :editor/left
           :editor/right
           :editor/select-up
           :editor/select-down
           :editor/move-block-up
           :editor/move-block-down
           :editor/open-edit
           :editor/select-block-up
           :editor/select-block-down
           :editor/select-parent
           :editor/delete-selection
           :editor/expand-block-children
           :editor/collapse-block-children
           :editor/indent
           :editor/outdent
           :editor/copy
           :editor/copy-text
           :editor/cut
           :command/toggle-favorite])
        (with-meta {:before m/enable-when-not-component-editing!}))

    :shortcut.handler/global-prevent-default
<<<<<<< HEAD
    (->
     (build-category-map [:editor/insert-link
                          :editor/select-all-blocks
                          :editor/zoom-in
                          :editor/zoom-out
                          :editor/toggle-undo-redo-mode
                          :editor/toggle-number-list
                          :editor/undo
                          :editor/redo
                          :ui/toggle-brackets
                          :go/search-in-page
                          :go/search
                          :go/cmdk
                          :go/electron-find-in-page
                          :go/electron-jump-to-the-next
                          :go/electron-jump-to-the-previous
                          :go/backward
                          :go/forward
                          :search/re-index
                          :sidebar/open-today-page
                          :sidebar/clear
                          :command/run
                          :command-palette/toggle])
     (with-meta {:before m/prevent-default-behavior}))

    :shortcut.handler/misc
    ;; always overrides the copy due to "mod+c mod+s"
    {:misc/copy              (:misc/copy              all-default-keyboard-shortcuts)}

    :shortcut.handler/global-non-editing-only
    (->
     (build-category-map [:go/home
                          :go/journals
                          :go/all-pages
                          :go/flashcards
                          :go/graph-view
                          :go/all-graphs
                          :go/whiteboards
                          :go/keyboard-shortcuts
                          :go/tomorrow
                          :go/next-journal
                          :go/prev-journal
                          :ui/toggle-document-mode
                          :ui/toggle-settings
                          :ui/toggle-right-sidebar
                          :ui/toggle-left-sidebar
                          :ui/toggle-help
                          :ui/toggle-theme
                          :ui/toggle-contents
                          :ui/cycle-color-off
                          :ui/cycle-color
                          :ui/cycle-gradient
                          :editor/open-file-in-default-app
                          :editor/open-file-in-directory
                          :editor/copy-current-file
                          :editor/copy-page-url
                          :editor/new-whiteboard
                          :ui/toggle-wide-mode
                          :ui/select-theme-color
                          :ui/goto-plugins
                          :ui/install-plugins-from-file
                          :editor/toggle-open-blocks
                          :ui/toggle-cards
                          :ui/clear-all-notifications
                          :git/commit
                          :sidebar/close-top
                          :dev/show-block-data
                          :dev/show-block-ast
                          :dev/show-page-data
                          :dev/show-page-ast])
     (with-meta {:before m/enable-when-not-editing-mode!}))}))

;; To add a new entry to this map, first add it here and then
;; a description for it in frontend.dicts.en/dicts
(def ^:large-vars/data-var category*
  "Full list of categories for docs purpose"
  {:shortcut.category/basics
   [:editor/new-block
    :editor/new-line
    :editor/indent
    :editor/outdent
    :editor/select-all-blocks
    :editor/select-parent
    :go/search
    :go/search-in-page
    :go/electron-find-in-page
    :go/electron-jump-to-the-next
    :go/electron-jump-to-the-previous
    :editor/undo
    :editor/redo
    :editor/copy
    :editor/copy-text
    :editor/cut]

   :shortcut.category/formatting
   [:editor/bold
    :editor/insert-link
    :editor/italics
    :editor/strike-through
    :editor/highlight]

   :shortcut.category/navigating
   [:editor/up
    :editor/down
    :editor/left
    :editor/right
    :editor/zoom-in
    :editor/zoom-out
    :editor/collapse-block-children
    :editor/expand-block-children
    :editor/toggle-open-blocks
    :go/backward
    :go/forward
    :go/home
    :go/journals
    :go/all-pages
    :go/graph-view
    :go/all-graphs
    :go/whiteboards
    :go/flashcards
    :go/tomorrow
    :go/next-journal
    :go/prev-journal
    :go/keyboard-shortcuts]

   :shortcut.category/block-editing
   [:editor/backspace
    :editor/delete
    :editor/indent
    :editor/outdent
    :editor/new-block
    :editor/new-line
    :editor/zoom-in
    :editor/zoom-out
    :editor/cycle-todo
    :editor/follow-link
    :editor/open-link-in-sidebar
    :editor/move-block-up
    :editor/move-block-down
    :editor/escape-editing]

   :shortcut.category/block-command-editing
   [:editor/backspace
    :editor/clear-block
    :editor/kill-line-before
    :editor/kill-line-after
    :editor/beginning-of-block
    :editor/end-of-block
    :editor/forward-word
    :editor/backward-word
    :editor/forward-kill-word
    :editor/backward-kill-word
    :editor/replace-block-reference-at-point
    :editor/copy-embed
    :editor/paste-text-in-one-block-at-point
    :editor/select-up
    :editor/select-down]

   :shortcut.category/block-selection
   [:editor/open-edit
    :editor/select-all-blocks
    :editor/select-parent
    :editor/select-block-up
    :editor/select-block-down
    :editor/delete-selection]

   :shortcut.category/toggle
   [:ui/toggle-help
    :editor/toggle-open-blocks
    :editor/toggle-undo-redo-mode
    :editor/toggle-number-list
    :ui/toggle-wide-mode
    :ui/toggle-cards
    :ui/toggle-document-mode
    :ui/toggle-brackets
    :ui/toggle-theme
    :ui/toggle-left-sidebar
    :ui/toggle-right-sidebar
    :ui/toggle-settings
    :ui/toggle-contents
    :ui/cycle-color-off
    :ui/cycle-color 
    :ui/cycle-gradient]

   :shortcut.category/whiteboard
   [:editor/new-whiteboard
    :whiteboard/select
    :whiteboard/pan
    :whiteboard/portal
    :whiteboard/pencil
    :whiteboard/highlighter
    :whiteboard/eraser
    :whiteboard/connector
    :whiteboard/text
    :whiteboard/rectangle
    :whiteboard/ellipse
    :whiteboard/reset-zoom
    :whiteboard/zoom-to-fit
    :whiteboard/zoom-to-selection
    :whiteboard/zoom-out
    :whiteboard/zoom-in
    :whiteboard/send-backward
    :whiteboard/send-to-back
    :whiteboard/bring-forward
    :whiteboard/bring-to-front
    :whiteboard/lock
    :whiteboard/unlock
    :whiteboard/group
    :whiteboard/ungroup
    :whiteboard/toggle-grid]
   
   :shortcut.category/others
   [:pdf/previous-page
    :pdf/next-page
    :pdf/close
    :pdf/find
    :command/toggle-favorite
    :command/run
    :command-palette/toggle
    :graph/export-as-html
    :graph/open
    :graph/remove
    :graph/add
    :graph/save
    :graph/re-index
    :sidebar/close-top
    :sidebar/clear
    :sidebar/open-today-page
    :search/re-index
    :editor/insert-youtube-timestamp
    :editor/open-file-in-default-app
    :editor/open-file-in-directory
    :editor/copy-page-url
    :auto-complete/prev
    :auto-complete/next
    :auto-complete/complete
    :auto-complete/shift-complete
    :auto-complete/open-link
    :date-picker/prev-day
    :date-picker/next-day
    :date-picker/prev-week
    :date-picker/next-week
    :date-picker/complete
    :git/commit
    :dev/show-block-data
    :dev/show-block-ast
    :dev/show-page-data
    :dev/show-page-ast
    :ui/clear-all-notifications]

   :shortcut.category/plugins
   []})

(let [category-maps {::category (set (keys category*))
=======
    (-> (build-category-map
          [:editor/insert-link
           :editor/select-all-blocks
           :editor/toggle-undo-redo-mode
           :editor/toggle-number-list
           :editor/undo
           :editor/redo
           :ui/toggle-brackets
           :go/search-in-page
           :go/search
           :go/electron-find-in-page
           :go/electron-jump-to-the-next
           :go/electron-jump-to-the-previous
           :go/backward
           :go/forward
           :search/re-index
           :sidebar/open-today-page
           :sidebar/clear
           :command/run
           :command-palette/toggle])
        (with-meta {:before m/prevent-default-behavior}))

    :shortcut.handler/global-non-editing-only
    (-> (build-category-map
          [:go/home
           :go/journals
           :go/all-pages
           :go/flashcards
           :go/graph-view
           :go/all-graphs
           :go/whiteboards
           :go/keyboard-shortcuts
           :go/tomorrow
           :go/next-journal
           :go/prev-journal
           :ui/toggle-document-mode
           :ui/toggle-settings
           :ui/toggle-right-sidebar
           :ui/toggle-left-sidebar
           :ui/toggle-help
           :ui/toggle-theme
           :ui/toggle-contents
           :editor/open-file-in-default-app
           :editor/open-file-in-directory
           :editor/copy-current-file
           :editor/copy-page-url
           :editor/new-whiteboard
           :ui/toggle-wide-mode
           :ui/select-theme-color
           :ui/goto-plugins
           :ui/install-plugins-from-file
           :editor/toggle-open-blocks
           :ui/toggle-cards
           :ui/clear-all-notifications
           :git/commit
           :sidebar/close-top
           :dev/show-block-data
           :dev/show-block-ast
           :dev/show-page-data
           :dev/show-page-ast])
        (with-meta {:before m/enable-when-not-editing-mode!}))

    :shortcut.handler/misc
    ;; always overrides the copy due to "mod+c mod+s"
    {:misc/copy (:misc/copy all-built-in-keyboard-shortcuts)}}))

;; To add a new entry to this map, first add it here and then
;; a description for it in frontend.dicts.en/dicts
;; Full list of categories for docs purpose
(defonce ^:large-vars/data-var *category
  (atom
   {:shortcut.category/basics
    [:editor/new-block
     :editor/new-line
     :editor/indent
     :editor/outdent
     :editor/select-all-blocks
     :editor/select-parent
     :go/search
     :go/search-in-page
     :go/electron-find-in-page
     :go/electron-jump-to-the-next
     :go/electron-jump-to-the-previous
     :editor/undo
     :editor/redo
     :editor/copy
     :editor/copy-text
     :editor/cut]

    :shortcut.category/formatting
    [:editor/bold
     :editor/insert-link
     :editor/italics
     :editor/strike-through
     :editor/highlight]

    :shortcut.category/navigating
    [:editor/up
     :editor/down
     :editor/left
     :editor/right
     :editor/collapse-block-children
     :editor/expand-block-children
     :editor/toggle-open-blocks
     :go/backward
     :go/forward
     :go/home
     :go/journals
     :go/all-pages
     :go/graph-view
     :go/all-graphs
     :go/whiteboards
     :go/flashcards
     :go/tomorrow
     :go/next-journal
     :go/prev-journal
     :go/keyboard-shortcuts]

    :shortcut.category/block-editing
    [:editor/backspace
     :editor/delete
     :editor/indent
     :editor/outdent
     :editor/new-block
     :editor/new-line
     :editor/zoom-in
     :editor/zoom-out
     :editor/cycle-todo
     :editor/follow-link
     :editor/open-link-in-sidebar
     :editor/move-block-up
     :editor/move-block-down
     :editor/escape-editing]

    :shortcut.category/block-command-editing
    [:editor/backspace
     :editor/clear-block
     :editor/kill-line-before
     :editor/kill-line-after
     :editor/beginning-of-block
     :editor/end-of-block
     :editor/forward-word
     :editor/backward-word
     :editor/forward-kill-word
     :editor/backward-kill-word
     :editor/replace-block-reference-at-point
     :editor/copy-embed
     :editor/paste-text-in-one-block-at-point
     :editor/select-up
     :editor/select-down]

    :shortcut.category/block-selection
    [:editor/open-edit
     :editor/select-all-blocks
     :editor/select-parent
     :editor/select-block-up
     :editor/select-block-down
     :editor/delete-selection]

    :shortcut.category/toggle
    [:ui/toggle-help
     :editor/toggle-open-blocks
     :editor/toggle-undo-redo-mode
     :editor/toggle-number-list
     :ui/toggle-wide-mode
     :ui/toggle-cards
     :ui/toggle-document-mode
     :ui/toggle-brackets
     :ui/toggle-theme
     :ui/toggle-left-sidebar
     :ui/toggle-right-sidebar
     :ui/toggle-settings
     :ui/toggle-contents]

    :shortcut.category/whiteboard
    [:editor/new-whiteboard
     :whiteboard/select
     :whiteboard/pan
     :whiteboard/portal
     :whiteboard/pencil
     :whiteboard/highlighter
     :whiteboard/eraser
     :whiteboard/connector
     :whiteboard/text
     :whiteboard/rectangle
     :whiteboard/ellipse
     :whiteboard/reset-zoom
     :whiteboard/zoom-to-fit
     :whiteboard/zoom-to-selection
     :whiteboard/zoom-out
     :whiteboard/zoom-in
     :whiteboard/send-backward
     :whiteboard/send-to-back
     :whiteboard/bring-forward
     :whiteboard/bring-to-front
     :whiteboard/lock
     :whiteboard/unlock
     :whiteboard/group
     :whiteboard/ungroup
     :whiteboard/toggle-grid]

    :shortcut.category/others
    [:pdf/previous-page
     :pdf/next-page
     :pdf/close
     :pdf/find
     :command/toggle-favorite
     :command/run
     :command-palette/toggle
     :graph/export-as-html
     :graph/open
     :graph/remove
     :graph/add
     :graph/save
     :graph/re-index
     :sidebar/close-top
     :sidebar/clear
     :sidebar/open-today-page
     :search/re-index
     :editor/insert-youtube-timestamp
     :editor/open-file-in-default-app
     :editor/open-file-in-directory
     :editor/copy-page-url
     :auto-complete/prev
     :auto-complete/next
     :auto-complete/complete
     :auto-complete/shift-complete
     :auto-complete/open-link
     :date-picker/prev-day
     :date-picker/next-day
     :date-picker/prev-week
     :date-picker/next-week
     :date-picker/complete
     :git/commit
     :dev/show-block-data
     :dev/show-block-ast
     :dev/show-page-data
     :dev/show-page-ast
     :ui/clear-all-notifications]

    :shortcut.category/plugins
    []}))

(let [category-maps {::category       (set (keys @*category))
>>>>>>> 98bff934
                     ::dicts/category dicts/categories}]
  (assert (= (::category category-maps) (::dicts/category category-maps))
          (str "Keys for category maps must have an english label "
               (data/diff (::category category-maps) (::dicts/category category-maps)))))

(defn get-category-shortcuts
  "Active list of categories for docs purpose"
  [name]
  (get @*category name))

(def *shortcut-cmds (atom {}))

(defn add-shortcut!
  [handler-id id shortcut-map]
  (swap! *config assoc-in [handler-id id] shortcut-map)
  (swap! *shortcut-cmds assoc id (:cmd shortcut-map))
  (let [plugin? (str/starts-with? (str id) ":plugin.")
        category (or (:category shortcut-map)
                     (if plugin?
                       :shortcut.category/plugins
                       :shortcut.category/others))]
    (swap! *category update category #(conj % id))))

(defn remove-shortcut!
  [handler-id id]
  (swap! *config medley/dissoc-in [handler-id id])
  (swap! *shortcut-cmds dissoc id)
  (doseq [category (keys @*category)]
    (swap! *category update category (fn [ids] (remove #(= % id) ids)))))<|MERGE_RESOLUTION|>--- conflicted
+++ resolved
@@ -350,20 +350,14 @@
                                                          (editor-handler/escape-editing false)
                                                          (route-handler/go-to-search! :global))}
 
-<<<<<<< HEAD
-   :go/cmdk                        {:binding "mod+j"
-                                    :fn      #(do 
-                                                (editor-handler/escape-editing false)
-                                                (route-handler/go-to-cmdk!))}
-
-   :go/electron-find-in-page       {:binding "mod+f"
-                                    :inactive (not (util/electron?))
-                                    :fn      #(search-handler/open-find-in-page!)}
-=======
-   :go/electron-find-in-page                {:binding  "mod+f"
+   :go/cmdk                                 {:binding "mod+j"
+                                             :fn      #(do 
+                                                         (editor-handler/escape-editing false)
+                                                         (route-handler/go-to-cmdk!))}
+
+   :go/electron-find-in-page                {:binding "mod+f"
                                              :inactive (not (util/electron?))
-                                             :fn       #(search-handler/open-find-in-page!)}
->>>>>>> 98bff934
+                                             :fn      #(search-handler/open-find-in-page!)}
 
    :go/electron-jump-to-the-next            {:binding  ["enter" "mod+g"]
                                              :inactive (not (util/electron?))
@@ -528,27 +522,21 @@
    :editor/toggle-open-blocks               {:binding "t o"
                                              :fn      editor-handler/toggle-open!}
 
+   :ui/cycle-color-off                      {:binding "c o" 
+                                             :fn      state/unset-color-accent!}
+
+   :ui/cycle-color                          {:binding "c c" 
+                                             :fn      state/cycle-color!}
+
+   :ui/cycle-gradient                       {:binding "c g" 
+                                             :fn      state/cycle-gradient!}
+
    :ui/toggle-cards                         {:binding "t c"
                                              :fn      ui-handler/toggle-cards!}
 
-<<<<<<< HEAD
-   :ui/cycle-color-off              {:binding "c o" 
-                                     :fn      state/unset-color-accent!}
-
-   :ui/cycle-color                  {:binding "c c" 
-                                     :fn      state/cycle-color!}
-
-   :ui/cycle-gradient               {:binding "c g" 
-                                     :fn      state/cycle-gradient!}
-
-   :git/commit                      {:binding "mod+g c"
-                                     :inactive (not (util/electron?))
-                                     :fn      commit/show-commit-modal!}
-=======
    :git/commit                              {:binding  "mod+g c"
                                              :inactive (not (util/electron?))
                                              :fn       commit/show-commit-modal!}
->>>>>>> 98bff934
 
    :dev/show-block-data                     {:binding  false
                                              :inactive (not (state/developer-mode?))
@@ -686,322 +674,72 @@
         (with-meta {:before m/enable-when-not-component-editing!}))
 
     :shortcut.handler/global-prevent-default
-<<<<<<< HEAD
-    (->
-     (build-category-map [:editor/insert-link
-                          :editor/select-all-blocks
-                          :editor/zoom-in
-                          :editor/zoom-out
-                          :editor/toggle-undo-redo-mode
-                          :editor/toggle-number-list
-                          :editor/undo
-                          :editor/redo
-                          :ui/toggle-brackets
-                          :go/search-in-page
-                          :go/search
-                          :go/cmdk
-                          :go/electron-find-in-page
-                          :go/electron-jump-to-the-next
-                          :go/electron-jump-to-the-previous
-                          :go/backward
-                          :go/forward
-                          :search/re-index
-                          :sidebar/open-today-page
-                          :sidebar/clear
-                          :command/run
-                          :command-palette/toggle])
-     (with-meta {:before m/prevent-default-behavior}))
-
-    :shortcut.handler/misc
-    ;; always overrides the copy due to "mod+c mod+s"
-    {:misc/copy              (:misc/copy              all-default-keyboard-shortcuts)}
-
-    :shortcut.handler/global-non-editing-only
-    (->
-     (build-category-map [:go/home
-                          :go/journals
-                          :go/all-pages
-                          :go/flashcards
-                          :go/graph-view
-                          :go/all-graphs
-                          :go/whiteboards
-                          :go/keyboard-shortcuts
-                          :go/tomorrow
-                          :go/next-journal
-                          :go/prev-journal
-                          :ui/toggle-document-mode
-                          :ui/toggle-settings
-                          :ui/toggle-right-sidebar
-                          :ui/toggle-left-sidebar
-                          :ui/toggle-help
-                          :ui/toggle-theme
-                          :ui/toggle-contents
-                          :ui/cycle-color-off
-                          :ui/cycle-color
-                          :ui/cycle-gradient
-                          :editor/open-file-in-default-app
-                          :editor/open-file-in-directory
-                          :editor/copy-current-file
-                          :editor/copy-page-url
-                          :editor/new-whiteboard
-                          :ui/toggle-wide-mode
-                          :ui/select-theme-color
-                          :ui/goto-plugins
-                          :ui/install-plugins-from-file
-                          :editor/toggle-open-blocks
-                          :ui/toggle-cards
-                          :ui/clear-all-notifications
-                          :git/commit
-                          :sidebar/close-top
-                          :dev/show-block-data
-                          :dev/show-block-ast
-                          :dev/show-page-data
-                          :dev/show-page-ast])
-     (with-meta {:before m/enable-when-not-editing-mode!}))}))
-
-;; To add a new entry to this map, first add it here and then
-;; a description for it in frontend.dicts.en/dicts
-(def ^:large-vars/data-var category*
-  "Full list of categories for docs purpose"
-  {:shortcut.category/basics
-   [:editor/new-block
-    :editor/new-line
-    :editor/indent
-    :editor/outdent
-    :editor/select-all-blocks
-    :editor/select-parent
-    :go/search
-    :go/search-in-page
-    :go/electron-find-in-page
-    :go/electron-jump-to-the-next
-    :go/electron-jump-to-the-previous
-    :editor/undo
-    :editor/redo
-    :editor/copy
-    :editor/copy-text
-    :editor/cut]
-
-   :shortcut.category/formatting
-   [:editor/bold
-    :editor/insert-link
-    :editor/italics
-    :editor/strike-through
-    :editor/highlight]
-
-   :shortcut.category/navigating
-   [:editor/up
-    :editor/down
-    :editor/left
-    :editor/right
-    :editor/zoom-in
-    :editor/zoom-out
-    :editor/collapse-block-children
-    :editor/expand-block-children
-    :editor/toggle-open-blocks
-    :go/backward
-    :go/forward
-    :go/home
-    :go/journals
-    :go/all-pages
-    :go/graph-view
-    :go/all-graphs
-    :go/whiteboards
-    :go/flashcards
-    :go/tomorrow
-    :go/next-journal
-    :go/prev-journal
-    :go/keyboard-shortcuts]
-
-   :shortcut.category/block-editing
-   [:editor/backspace
-    :editor/delete
-    :editor/indent
-    :editor/outdent
-    :editor/new-block
-    :editor/new-line
-    :editor/zoom-in
-    :editor/zoom-out
-    :editor/cycle-todo
-    :editor/follow-link
-    :editor/open-link-in-sidebar
-    :editor/move-block-up
-    :editor/move-block-down
-    :editor/escape-editing]
-
-   :shortcut.category/block-command-editing
-   [:editor/backspace
-    :editor/clear-block
-    :editor/kill-line-before
-    :editor/kill-line-after
-    :editor/beginning-of-block
-    :editor/end-of-block
-    :editor/forward-word
-    :editor/backward-word
-    :editor/forward-kill-word
-    :editor/backward-kill-word
-    :editor/replace-block-reference-at-point
-    :editor/copy-embed
-    :editor/paste-text-in-one-block-at-point
-    :editor/select-up
-    :editor/select-down]
-
-   :shortcut.category/block-selection
-   [:editor/open-edit
-    :editor/select-all-blocks
-    :editor/select-parent
-    :editor/select-block-up
-    :editor/select-block-down
-    :editor/delete-selection]
-
-   :shortcut.category/toggle
-   [:ui/toggle-help
-    :editor/toggle-open-blocks
-    :editor/toggle-undo-redo-mode
-    :editor/toggle-number-list
-    :ui/toggle-wide-mode
-    :ui/toggle-cards
-    :ui/toggle-document-mode
-    :ui/toggle-brackets
-    :ui/toggle-theme
-    :ui/toggle-left-sidebar
-    :ui/toggle-right-sidebar
-    :ui/toggle-settings
-    :ui/toggle-contents
-    :ui/cycle-color-off
-    :ui/cycle-color 
-    :ui/cycle-gradient]
-
-   :shortcut.category/whiteboard
-   [:editor/new-whiteboard
-    :whiteboard/select
-    :whiteboard/pan
-    :whiteboard/portal
-    :whiteboard/pencil
-    :whiteboard/highlighter
-    :whiteboard/eraser
-    :whiteboard/connector
-    :whiteboard/text
-    :whiteboard/rectangle
-    :whiteboard/ellipse
-    :whiteboard/reset-zoom
-    :whiteboard/zoom-to-fit
-    :whiteboard/zoom-to-selection
-    :whiteboard/zoom-out
-    :whiteboard/zoom-in
-    :whiteboard/send-backward
-    :whiteboard/send-to-back
-    :whiteboard/bring-forward
-    :whiteboard/bring-to-front
-    :whiteboard/lock
-    :whiteboard/unlock
-    :whiteboard/group
-    :whiteboard/ungroup
-    :whiteboard/toggle-grid]
-   
-   :shortcut.category/others
-   [:pdf/previous-page
-    :pdf/next-page
-    :pdf/close
-    :pdf/find
-    :command/toggle-favorite
-    :command/run
-    :command-palette/toggle
-    :graph/export-as-html
-    :graph/open
-    :graph/remove
-    :graph/add
-    :graph/save
-    :graph/re-index
-    :sidebar/close-top
-    :sidebar/clear
-    :sidebar/open-today-page
-    :search/re-index
-    :editor/insert-youtube-timestamp
-    :editor/open-file-in-default-app
-    :editor/open-file-in-directory
-    :editor/copy-page-url
-    :auto-complete/prev
-    :auto-complete/next
-    :auto-complete/complete
-    :auto-complete/shift-complete
-    :auto-complete/open-link
-    :date-picker/prev-day
-    :date-picker/next-day
-    :date-picker/prev-week
-    :date-picker/next-week
-    :date-picker/complete
-    :git/commit
-    :dev/show-block-data
-    :dev/show-block-ast
-    :dev/show-page-data
-    :dev/show-page-ast
-    :ui/clear-all-notifications]
-
-   :shortcut.category/plugins
-   []})
-
-(let [category-maps {::category (set (keys category*))
-=======
     (-> (build-category-map
-          [:editor/insert-link
+          [:command-palette/toggle
+           :command/run
+           :editor/insert-link
+           :editor/redo
            :editor/select-all-blocks
+           :editor/toggle-number-list
            :editor/toggle-undo-redo-mode
-           :editor/toggle-number-list
            :editor/undo
-           :editor/redo
-           :ui/toggle-brackets
-           :go/search-in-page
-           :go/search
+           :editor/zoom-in
+           :editor/zoom-out
+           :go/backward
+           :go/cmdk
            :go/electron-find-in-page
            :go/electron-jump-to-the-next
            :go/electron-jump-to-the-previous
-           :go/backward
            :go/forward
+           :go/search
+           :go/search-in-page
            :search/re-index
+           :sidebar/clear
            :sidebar/open-today-page
-           :sidebar/clear
-           :command/run
-           :command-palette/toggle])
+           :ui/toggle-brackets])
         (with-meta {:before m/prevent-default-behavior}))
 
     :shortcut.handler/global-non-editing-only
     (-> (build-category-map
-          [:go/home
-           :go/journals
+          [:dev/show-block-ast
+           :dev/show-block-data
+           :dev/show-page-ast
+           :dev/show-page-data
+           :editor/copy-current-file
+           :editor/copy-page-url
+           :editor/new-whiteboard
+           :editor/open-file-in-default-app
+           :editor/open-file-in-directory
+           :editor/toggle-open-blocks
+           :git/commit
+           :go/all-graphs
            :go/all-pages
            :go/flashcards
            :go/graph-view
-           :go/all-graphs
-           :go/whiteboards
+           :go/home
+           :go/journals
            :go/keyboard-shortcuts
-           :go/tomorrow
            :go/next-journal
            :go/prev-journal
-           :ui/toggle-document-mode
-           :ui/toggle-settings
-           :ui/toggle-right-sidebar
-           :ui/toggle-left-sidebar
-           :ui/toggle-help
-           :ui/toggle-theme
-           :ui/toggle-contents
-           :editor/open-file-in-default-app
-           :editor/open-file-in-directory
-           :editor/copy-current-file
-           :editor/copy-page-url
-           :editor/new-whiteboard
-           :ui/toggle-wide-mode
-           :ui/select-theme-color
+           :go/tomorrow
+           :go/whiteboards
+           :sidebar/close-top
+           :ui/clear-all-notifications
+           :ui/cycle-color
+           :ui/cycle-color-off
+           :ui/cycle-gradient
            :ui/goto-plugins
            :ui/install-plugins-from-file
-           :editor/toggle-open-blocks
+           :ui/select-theme-color
            :ui/toggle-cards
-           :ui/clear-all-notifications
-           :git/commit
-           :sidebar/close-top
-           :dev/show-block-data
-           :dev/show-block-ast
-           :dev/show-page-data
-           :dev/show-page-ast])
+           :ui/toggle-contents
+           :ui/toggle-document-mode
+           :ui/toggle-help
+           :ui/toggle-left-sidebar
+           :ui/toggle-right-sidebar
+           :ui/toggle-settings
+           :ui/toggle-theme
+           :ui/toggle-wide-mode])
         (with-meta {:before m/enable-when-not-editing-mode!}))
 
     :shortcut.handler/misc
@@ -1099,94 +837,96 @@
      :editor/select-parent
      :editor/select-block-up
      :editor/select-block-down
-     :editor/delete-selection]
-
-    :shortcut.category/toggle
-    [:ui/toggle-help
-     :editor/toggle-open-blocks
-     :editor/toggle-undo-redo-mode
-     :editor/toggle-number-list
-     :ui/toggle-wide-mode
-     :ui/toggle-cards
-     :ui/toggle-document-mode
-     :ui/toggle-brackets
-     :ui/toggle-theme
-     :ui/toggle-left-sidebar
-     :ui/toggle-right-sidebar
-     :ui/toggle-settings
-     :ui/toggle-contents]
-
-    :shortcut.category/whiteboard
-    [:editor/new-whiteboard
-     :whiteboard/select
-     :whiteboard/pan
-     :whiteboard/portal
-     :whiteboard/pencil
-     :whiteboard/highlighter
-     :whiteboard/eraser
-     :whiteboard/connector
-     :whiteboard/text
-     :whiteboard/rectangle
-     :whiteboard/ellipse
-     :whiteboard/reset-zoom
-     :whiteboard/zoom-to-fit
-     :whiteboard/zoom-to-selection
-     :whiteboard/zoom-out
-     :whiteboard/zoom-in
-     :whiteboard/send-backward
-     :whiteboard/send-to-back
-     :whiteboard/bring-forward
-     :whiteboard/bring-to-front
-     :whiteboard/lock
-     :whiteboard/unlock
-     :whiteboard/group
-     :whiteboard/ungroup
-     :whiteboard/toggle-grid]
-
-    :shortcut.category/others
-    [:pdf/previous-page
-     :pdf/next-page
-     :pdf/close
-     :pdf/find
-     :command/toggle-favorite
-     :command/run
-     :command-palette/toggle
-     :graph/export-as-html
-     :graph/open
-     :graph/remove
-     :graph/add
-     :graph/save
-     :graph/re-index
-     :sidebar/close-top
-     :sidebar/clear
-     :sidebar/open-today-page
-     :search/re-index
-     :editor/insert-youtube-timestamp
-     :editor/open-file-in-default-app
-     :editor/open-file-in-directory
-     :editor/copy-page-url
-     :auto-complete/prev
-     :auto-complete/next
-     :auto-complete/complete
-     :auto-complete/shift-complete
-     :auto-complete/open-link
-     :date-picker/prev-day
-     :date-picker/next-day
-     :date-picker/prev-week
-     :date-picker/next-week
-     :date-picker/complete
-     :git/commit
-     :dev/show-block-data
-     :dev/show-block-ast
-     :dev/show-page-data
-     :dev/show-page-ast
-     :ui/clear-all-notifications]
-
-    :shortcut.category/plugins
-    []}))
+     :editor/delete-selection]}))
+
+:shortcut.category/toggle
+[:ui/toggle-help
+ :editor/toggle-open-blocks
+ :editor/toggle-undo-redo-mode
+ :editor/toggle-number-list
+ :ui/toggle-wide-mode
+ :ui/toggle-cards
+ :ui/toggle-document-mode
+ :ui/toggle-brackets
+ :ui/toggle-theme
+ :ui/toggle-left-sidebar
+ :ui/toggle-right-sidebar
+ :ui/toggle-settings
+ :ui/toggle-contents
+ :ui/cycle-color-off
+ :ui/cycle-color 
+ :ui/cycle-gradient]
+
+:shortcut.category/whiteboard
+[:editor/new-whiteboard
+ :whiteboard/select
+ :whiteboard/pan
+ :whiteboard/portal
+ :whiteboard/pencil
+ :whiteboard/highlighter
+ :whiteboard/eraser
+ :whiteboard/connector
+ :whiteboard/text
+ :whiteboard/rectangle
+ :whiteboard/ellipse
+ :whiteboard/reset-zoom
+ :whiteboard/zoom-to-fit
+ :whiteboard/zoom-to-selection
+ :whiteboard/zoom-out
+ :whiteboard/zoom-in
+ :whiteboard/send-backward
+ :whiteboard/send-to-back
+ :whiteboard/bring-forward
+ :whiteboard/bring-to-front
+ :whiteboard/lock
+ :whiteboard/unlock
+ :whiteboard/group
+ :whiteboard/ungroup
+ :whiteboard/toggle-grid]
+
+:shortcut.category/others
+[:pdf/previous-page
+ :pdf/next-page
+ :pdf/close
+ :pdf/find
+ :command/toggle-favorite
+ :command/run
+ :command-palette/toggle
+ :graph/export-as-html
+ :graph/open
+ :graph/remove
+ :graph/add
+ :graph/save
+ :graph/re-index
+ :sidebar/close-top
+ :sidebar/clear
+ :sidebar/open-today-page
+ :search/re-index
+ :editor/insert-youtube-timestamp
+ :editor/open-file-in-default-app
+ :editor/open-file-in-directory
+ :editor/copy-page-url
+ :auto-complete/prev
+ :auto-complete/next
+ :auto-complete/complete
+ :auto-complete/shift-complete
+ :auto-complete/open-link
+ :date-picker/prev-day
+ :date-picker/next-day
+ :date-picker/prev-week
+ :date-picker/next-week
+ :date-picker/complete
+ :git/commit
+ :dev/show-block-data
+ :dev/show-block-ast
+ :dev/show-page-data
+ :dev/show-page-ast
+ :ui/clear-all-notifications]
+
+:shortcut.category/plugins
+[]
 
 (let [category-maps {::category       (set (keys @*category))
->>>>>>> 98bff934
                      ::dicts/category dicts/categories}]
   (assert (= (::category category-maps) (::dicts/category category-maps))
           (str "Keys for category maps must have an english label "

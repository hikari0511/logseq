(ns frontend.modules.shortcut.config
  (:require [clojure.string :as str]
            [frontend.components.commit :as commit]
            [frontend.extensions.srs.handler :as srs]
            [frontend.extensions.pdf.utils :as pdf-utils]
            [frontend.handler.config :as config-handler]
            [frontend.handler.editor :as editor-handler]
            [frontend.handler.paste :as paste-handler]
            [frontend.handler.history :as history]
            [frontend.handler.page :as page-handler]
            [frontend.handler.route :as route-handler]
            [frontend.handler.journal :as journal-handler]
            [frontend.handler.search :as search-handler]
            [frontend.handler.ui :as ui-handler]
            [frontend.handler.plugin :as plugin-handler]
            [frontend.handler.export :as export-handler]
            [frontend.handler.whiteboard :as whiteboard-handler]
            [frontend.handler.plugin-config :as plugin-config-handler]
            [frontend.handler.window :as window-handler]
            [frontend.modules.editor.undo-redo :as undo-redo]
            [frontend.dicts :as dicts]
            [frontend.modules.shortcut.before :as m]
            [frontend.state :as state]
            [frontend.util :refer [mac?] :as util]
            [frontend.commands :as commands]
            [frontend.config :as config]
            [electron.ipc :as ipc]
            [promesa.core :as p]
            [clojure.data :as data]
            [medley.core :as medley]))

;; TODO: Namespace all-default-keyboard-shortcuts keys with `:command` e.g.
;; `:command.date-picker/complete`. They are namespaced in translation but
;; almost everywhere else they are not which could cause needless conflicts
;; with other config keys

;; To add a new entry to this map, first add it here and then a description for
;; it under :commands keys of frontend.dicts.en/dicts
;; A shortcut is a map with the following keys:
;;  * :binding - A string representing a keybinding. Avoid using single letter
;;    shortcuts to allow chords that start with those characters
;;  * :fn - Fn or a qualified keyword that represents a fn
;;  * :inactive - Optional boolean to disable a shortcut for certain conditions
;;    e.g. a given platform or feature condition
(def ^:large-vars/data-var all-built-in-keyboard-shortcuts
  ;; BUG: Actually, "enter" is registered by mixin behind a "when inputing" guard
  ;; So this setting item does not cover all cases.
  ;; See-also: frontend.components.datetime/time-repeater
  {:date-picker/complete                    {:binding "enter"
                                             :fn      ui-handler/shortcut-complete}

   :date-picker/prev-day                    {:binding "left"
                                             :fn      ui-handler/shortcut-prev-day}

   :date-picker/next-day                    {:binding "right"
                                             :fn      ui-handler/shortcut-next-day}

   :date-picker/prev-week                   {:binding ["up" "ctrl+p"]
                                             :fn      ui-handler/shortcut-prev-week}

   :date-picker/next-week                   {:binding ["down" "ctrl+n"]
                                             :fn      ui-handler/shortcut-next-week}

   :pdf/previous-page                       {:binding "alt+p"
                                             :fn      pdf-utils/prev-page}

   :pdf/next-page                           {:binding "alt+n"
                                             :fn      pdf-utils/next-page}

   :pdf/close                               {:binding "alt+x"
                                             :fn      #(state/set-state! :pdf/current nil)}

   :pdf/find                                {:binding "alt+f"
                                             :fn      pdf-utils/open-finder}

   :whiteboard/select                       {:binding ["1" "w s"]
                                             :fn      #(.selectTool ^js (state/active-tldraw-app) "select")}

   :whiteboard/pan                          {:binding ["2" "w p"]
                                             :fn      #(.selectTool ^js (state/active-tldraw-app) "move")}

   :whiteboard/portal                       {:binding ["3" "w b"]
                                             :fn      #(.selectTool ^js (state/active-tldraw-app) "logseq-portal")}

   :whiteboard/pencil                       {:binding ["4" "w d"]
                                             :fn      #(.selectTool ^js (state/active-tldraw-app) "pencil")}

   :whiteboard/highlighter                  {:binding ["5" "w h"]
                                             :fn      #(.selectTool ^js (state/active-tldraw-app) "highlighter")}

   :whiteboard/eraser                       {:binding ["6" "w e"]
                                             :fn      #(.selectTool ^js (state/active-tldraw-app) "erase")}

   :whiteboard/connector                    {:binding ["7" "w c"]
                                             :fn      #(.selectTool ^js (state/active-tldraw-app) "line")}

   :whiteboard/text                         {:binding ["8" "w t"]
                                             :fn      #(.selectTool ^js (state/active-tldraw-app) "text")}

   :whiteboard/rectangle                    {:binding ["9" "w r"]
                                             :fn      #(.selectTool ^js (state/active-tldraw-app) "box")}

   :whiteboard/ellipse                      {:binding ["o" "w o"]
                                             :fn      #(.selectTool ^js (state/active-tldraw-app) "ellipse")}

   :whiteboard/reset-zoom                   {:binding "shift+0"
                                             :fn      #(.resetZoom (.-api ^js (state/active-tldraw-app)))}

   :whiteboard/zoom-to-fit                  {:binding "shift+1"
                                             :fn      #(.zoomToFit (.-api ^js (state/active-tldraw-app)))}

   :whiteboard/zoom-to-selection            {:binding "shift+2"
                                             :fn      #(.zoomToSelection (.-api ^js (state/active-tldraw-app)))}

   :whiteboard/zoom-out                     {:binding "shift+dash"
                                             :fn      #(.zoomOut (.-api ^js (state/active-tldraw-app)) false)}

   :whiteboard/zoom-in                      {:binding "shift+equals"
                                             :fn      #(.zoomIn (.-api ^js (state/active-tldraw-app)) false)}

   :whiteboard/send-backward                {:binding "open-square-bracket"
                                             :fn      #(.sendBackward ^js (state/active-tldraw-app))}

   :whiteboard/send-to-back                 {:binding "shift+open-square-bracket"
                                             :fn      #(.sendToBack ^js (state/active-tldraw-app))}

   :whiteboard/bring-forward                {:binding "close-square-bracket"
                                             :fn      #(.bringForward ^js (state/active-tldraw-app))}

   :whiteboard/bring-to-front               {:binding "shift+close-square-bracket"
                                             :fn      #(.bringToFront ^js (state/active-tldraw-app))}

   :whiteboard/lock                         {:binding "mod+l"
                                             :fn      #(.setLocked ^js (state/active-tldraw-app) true)}

   :whiteboard/unlock                       {:binding "mod+shift+l"
                                             :fn      #(.setLocked ^js (state/active-tldraw-app) false)}

   :whiteboard/group                        {:binding "mod+g"
                                             :fn      #(.doGroup (.-api ^js (state/active-tldraw-app)))}

   :whiteboard/ungroup                      {:binding "mod+shift+g"
                                             :fn      #(.unGroup (.-api ^js (state/active-tldraw-app)))}

   :whiteboard/toggle-grid                  {:binding "t g"
                                             :fn      #(.toggleGrid (.-api ^js (state/active-tldraw-app)))}

   :auto-complete/complete                  {:binding "enter"
                                             :fn      ui-handler/auto-complete-complete}

   :auto-complete/prev                      {:binding ["up" "ctrl+p"]
                                             :fn      ui-handler/auto-complete-prev}

   :auto-complete/next                      {:binding ["down" "ctrl+n"]
                                             :fn      ui-handler/auto-complete-next}

   :auto-complete/shift-complete            {:binding "shift+enter"
                                             :fn      ui-handler/auto-complete-shift-complete}

   :auto-complete/open-link                 {:binding "mod+o"
                                             :fn      ui-handler/auto-complete-open-link}

   :cards/toggle-answers                    {:binding "s"
                                             :fn      srs/toggle-answers}

   :cards/next-card                         {:binding "n"
                                             :fn      srs/next-card}

   :cards/forgotten                         {:binding "f"
                                             :fn      srs/forgotten}

   :cards/remembered                        {:binding "r"
                                             :fn      srs/remembered}

   :cards/recall                            {:binding "t"
                                             :fn      srs/recall}

   :editor/escape-editing                   {:binding []
                                             :fn      (fn [_ _]
                                                        (editor-handler/escape-editing))}

   :editor/backspace                        {:binding "backspace"
                                             :fn      editor-handler/editor-backspace}

   :editor/delete                           {:binding "delete"
                                             :fn      editor-handler/editor-delete}

   :editor/new-block                        {:binding "enter"
                                             :fn      editor-handler/keydown-new-block-handler}

   :editor/new-line                         {:binding "shift+enter"
                                             :fn      editor-handler/keydown-new-line-handler}

   :editor/new-whiteboard                   {:binding "n w"
                                             :fn      #(whiteboard-handler/create-new-whiteboard-and-redirect!)}

   :editor/follow-link                      {:binding "mod+o"
                                             :fn      editor-handler/follow-link-under-cursor!}

   :editor/open-link-in-sidebar             {:binding "mod+shift+o"
                                             :fn      editor-handler/open-link-in-sidebar!}

   :editor/bold                             {:binding "mod+b"
                                             :fn      editor-handler/bold-format!}

   :editor/italics                          {:binding "mod+i"
                                             :fn      editor-handler/italics-format!}

   :editor/highlight                        {:binding "mod+shift+h"
                                             :fn      editor-handler/highlight-format!}

   :editor/strike-through                   {:binding "mod+shift+s"
                                             :fn      editor-handler/strike-through-format!}

   :editor/clear-block                      {:binding (if mac? "ctrl+l" "alt+l")
                                             :fn      editor-handler/clear-block-content!}

   :editor/kill-line-before                 {:binding (if mac? "ctrl+u" "alt+u")
                                             :fn      editor-handler/kill-line-before!}

   :editor/kill-line-after                  {:binding (if mac? false "alt+k")
                                             :fn      editor-handler/kill-line-after!}

   :editor/beginning-of-block               {:binding (if mac? false "alt+a")
                                             :fn      editor-handler/beginning-of-block}

   :editor/end-of-block                     {:binding (if mac? false "alt+e")
                                             :fn      editor-handler/end-of-block}

   :editor/forward-word                     {:binding (if mac? "ctrl+shift+f" "alt+f")
                                             :fn      editor-handler/cursor-forward-word}

   :editor/backward-word                    {:binding (if mac? "ctrl+shift+b" "alt+b")
                                             :fn      editor-handler/cursor-backward-word}

   :editor/forward-kill-word                {:binding (if mac? "ctrl+w" "alt+d")
                                             :fn      editor-handler/forward-kill-word}

   :editor/backward-kill-word               {:binding (if mac? false "alt+w")
                                             :fn      editor-handler/backward-kill-word}

   :editor/replace-block-reference-at-point {:binding "mod+shift+r"
                                             :fn      editor-handler/replace-block-reference-with-content-at-point}
   :editor/copy-embed                       {:binding "mod+e"
                                             :fn      editor-handler/copy-current-block-embed}

   :editor/paste-text-in-one-block-at-point {:binding "mod+shift+v"
                                             :fn      paste-handler/editor-on-paste-raw!}

   :editor/insert-youtube-timestamp         {:binding "mod+shift+y"
                                             :fn      commands/insert-youtube-timestamp}

   :editor/cycle-todo                       {:binding "mod+enter"
                                             :fn      editor-handler/cycle-todo!}

   :editor/up                               {:binding ["up" "ctrl+p"]
                                             :fn      (editor-handler/shortcut-up-down :up)}

   :editor/down                             {:binding ["down" "ctrl+n"]
                                             :fn      (editor-handler/shortcut-up-down :down)}

   :editor/left                             {:binding "left"
                                             :fn      (editor-handler/shortcut-left-right :left)}

   :editor/right                            {:binding "right"
                                             :fn      (editor-handler/shortcut-left-right :right)}

   :editor/move-block-up                    {:binding (if mac? "mod+shift+up" "alt+shift+up")
                                             :fn      (editor-handler/move-up-down true)}

   :editor/move-block-down                  {:binding (if mac? "mod+shift+down" "alt+shift+down")
                                             :fn      (editor-handler/move-up-down false)}

   ;; FIXME: add open edit in non-selection mode
   :editor/open-edit                        {:binding "enter"
                                             :fn      (partial editor-handler/open-selected-block! :right)}

   :editor/select-block-up                  {:binding "alt+up"
                                             :fn      (editor-handler/on-select-block :up)}

   :editor/select-block-down                {:binding "alt+down"
                                             :fn      (editor-handler/on-select-block :down)}

   :editor/select-up                        {:binding "shift+up"
                                             :fn      (editor-handler/shortcut-select-up-down :up)}

   :editor/select-down                      {:binding "shift+down"
                                             :fn      (editor-handler/shortcut-select-up-down :down)}

   :editor/delete-selection                 {:binding ["backspace" "delete"]
                                             :fn      editor-handler/delete-selection}

   :editor/expand-block-children            {:binding "mod+down"
                                             :fn      editor-handler/expand!}

   :editor/collapse-block-children          {:binding "mod+up"
                                             :fn      editor-handler/collapse!}

   :editor/indent                           {:binding "tab"
                                             :fn      (editor-handler/keydown-tab-handler :right)}

   :editor/outdent                          {:binding "shift+tab"
                                             :fn      (editor-handler/keydown-tab-handler :left)}

   :editor/copy                             {:binding "mod+c"
                                             :fn      editor-handler/shortcut-copy}

   :editor/copy-text                        {:binding "mod+shift+c"
                                             :fn      editor-handler/shortcut-copy-text}

   :editor/cut                              {:binding "mod+x"
                                             :fn      editor-handler/shortcut-cut}

   :editor/undo                             {:binding "mod+z"
                                             :fn      history/undo!}

   :editor/redo                             {:binding ["mod+shift+z" "mod+y"]
                                             :fn      history/redo!}

   :editor/insert-link                      {:binding "mod+l"
                                             :fn      #(editor-handler/html-link-format!)}

   :editor/select-all-blocks                {:binding "mod+shift+a"
                                             :fn      editor-handler/select-all-blocks!}

   :editor/select-parent                    {:binding "mod+a"
                                             :fn      editor-handler/select-parent}

   :editor/zoom-in                          {:binding (if mac? "mod+." "alt+right")
                                             :fn      editor-handler/zoom-in!}

   :editor/zoom-out                         {:binding (if mac? "mod+," "alt+left")
                                             :fn      editor-handler/zoom-out!}

   :editor/toggle-undo-redo-mode            {:binding []
                                             :fn      undo-redo/toggle-undo-redo-mode!}

   :editor/toggle-number-list               {:binding "t n"
                                             :fn      #(state/pub-event! [:editor/toggle-own-number-list (state/get-selection-block-ids)])}

   :ui/toggle-brackets                      {:binding "mod+c mod+b"
                                             :fn      config-handler/toggle-ui-show-brackets!}

   :go/search-in-page                       {:binding "mod+shift+k"
                                             :fn      #(do
                                                         (editor-handler/escape-editing)
                                                         (route-handler/go-to-search! :page))}

   :go/search                               {:binding "mod+k"
                                             :fn      #(do
                                                         (editor-handler/escape-editing false)
                                                         (route-handler/go-to-search! :global))}

   :go/cmdk                                 {:binding "mod+j"
                                             :fn      #(do 
                                                         (editor-handler/escape-editing false)
                                                         (route-handler/go-to-cmdk!))}

   :go/electron-find-in-page                {:binding "mod+f"
                                             :inactive (not (util/electron?))
                                             :fn      #(search-handler/open-find-in-page!)}

   :go/electron-jump-to-the-next            {:binding  ["enter" "mod+g"]
                                             :inactive (not (util/electron?))
                                             :fn       #(search-handler/loop-find-in-page! false)}

   :go/electron-jump-to-the-previous        {:binding  ["shift+enter" "mod+shift+g"]
                                             :inactive (not (util/electron?))
                                             :fn       #(search-handler/loop-find-in-page! true)}

   :go/journals                             {:binding "g j"
                                             :fn      route-handler/go-to-journals!}

   :go/backward                             {:binding "mod+open-square-bracket"
                                             :fn      (fn [_] (js/window.history.back))}

   :go/forward                              {:binding "mod+close-square-bracket"
                                             :fn      (fn [_] (js/window.history.forward))}

   :search/re-index                         {:binding "mod+c mod+s"
                                             :fn      (fn [_] (search-handler/rebuild-indices! true))}

   :sidebar/open-today-page                 {:binding (if mac? "mod+shift+j" "alt+shift+j")
                                             :fn      page-handler/open-today-in-sidebar}

   :sidebar/close-top                       {:binding "c t"
                                             :fn      #(state/sidebar-remove-block! 0)}

   :sidebar/clear                           {:binding "mod+c mod+c"
                                             :fn      #(do
                                                         (state/clear-sidebar-blocks!)
                                                         (state/hide-right-sidebar!))}

   :misc/copy                               {:binding "mod+c"
                                             :fn      (fn [] (js/document.execCommand "copy"))}

   :command-palette/toggle                  {:binding "mod+shift+p"
                                             :fn      #(do
                                                         (editor-handler/escape-editing)
                                                         (state/pub-event! [:modal/command-palette]))}

   :graph/export-as-html                    {:fn      #(export-handler/download-repo-as-html!
                                                         (state/get-current-repo))
                                             :binding []}

   :graph/open                              {:fn      #(do
                                                         (editor-handler/escape-editing)
                                                         (state/set-state! :ui/open-select :graph-open))
                                             :binding "alt+shift+g"}

   :graph/remove                            {:fn      #(do
                                                         (editor-handler/escape-editing)
                                                         (state/set-state! :ui/open-select :graph-remove))
                                             :binding []}

   :graph/add                               {:fn      (fn [] (route-handler/redirect! {:to :repo-add}))
                                             :binding []}

   :graph/save                              {:fn      #(state/pub-event! [:graph/save])
                                             :binding []}

   :graph/re-index                          {:fn      (fn []
                                                        (p/let [multiple-windows? (ipc/ipc "graphHasMultipleWindows" (state/get-current-repo))]
                                                          (state/pub-event! [:graph/ask-for-re-index (atom multiple-windows?) nil])))
                                             :binding []}

   :command/run                             {:binding  "mod+shift+1"
                                             :inactive (not (util/electron?))
                                             :fn       #(do
                                                          (editor-handler/escape-editing)
                                                          (state/pub-event! [:command/run]))}

   :go/home                                 {:binding "g h"
                                             :fn      #(route-handler/redirect-to-home!)}

   :go/all-pages                            {:binding "g a"
                                             :fn      route-handler/redirect-to-all-pages!}

   :go/graph-view                           {:binding "g g"
                                             :fn      route-handler/redirect-to-graph-view!}

   :go/all-graphs                           {:binding "g shift+g"
                                             :fn      route-handler/redirect-to-all-graphs}

   :go/whiteboards                          {:binding "g w"
                                             :fn      route-handler/redirect-to-whiteboard-dashboard!}

   :go/keyboard-shortcuts                   {:binding "g s"
                                             :fn      #(state/pub-event! [:modal/keymap])}

   :go/tomorrow                             {:binding "g t"
                                             :fn      journal-handler/go-to-tomorrow!}

   :go/next-journal                         {:binding "g n"
                                             :fn      journal-handler/go-to-next-journal!}

   :go/prev-journal                         {:binding "g p"
                                             :fn      journal-handler/go-to-prev-journal!}

   :go/flashcards                           {:binding "g f"
                                             :fn      (fn []
                                                        (if (state/modal-opened?)
                                                          (state/close-modal!)
                                                          (state/pub-event! [:modal/show-cards])))}

   :ui/toggle-document-mode                 {:binding "t d"
                                             :fn      state/toggle-document-mode!}

   :ui/toggle-settings                      {:binding (if mac? ["t s" "mod+,"] "t s")
                                             :fn      ui-handler/toggle-settings-modal!}

   :ui/toggle-right-sidebar                 {:binding "t r"
                                             :fn      ui-handler/toggle-right-sidebar!}

   :ui/toggle-left-sidebar                  {:binding "t l"
                                             :fn      state/toggle-left-sidebar!}

   :ui/toggle-help                          {:binding "shift+/"
                                             :fn      ui-handler/toggle-help!}

   :ui/toggle-theme                         {:binding "t t"
                                             :fn      state/toggle-theme!}

   :ui/toggle-contents                      {:binding "alt+shift+c"
                                             :fn      ui-handler/toggle-contents!}

   :command/toggle-favorite                 {:binding "mod+shift+f"
                                             :fn      page-handler/toggle-favorite!}

   :editor/open-file-in-default-app         {:binding  "mod+d mod+a"
                                             :inactive (not (util/electron?))
                                             :fn       page-handler/open-file-in-default-app}

   :editor/open-file-in-directory           {:binding  "mod+d mod+i"
                                             :inactive (not (util/electron?))
                                             :fn       page-handler/open-file-in-directory}

   :editor/copy-current-file                {:binding  false
                                             :inactive (not (util/electron?))
                                             :fn       page-handler/copy-current-file}

   :editor/copy-page-url                    {:binding  []
                                             :inactive (not (util/electron?))
                                             :fn       #(page-handler/copy-page-url)}

   :window/close                            {:binding  "mod+w"
                                             :inactive (not (util/electron?))
                                             :fn       window-handler/close!}

   :ui/toggle-wide-mode                     {:binding "t w"
                                             :fn      ui-handler/toggle-wide-mode!}

   :ui/select-theme-color                   {:binding "t i"
                                             :fn      plugin-handler/show-themes-modal!}

   :ui/goto-plugins                         {:binding  "t p"
                                             :inactive (not config/lsp-enabled?)
                                             :fn       plugin-handler/goto-plugins-dashboard!}

   :ui/install-plugins-from-file            {:binding  false
                                             :inactive (not (config/plugin-config-enabled?))
                                             :fn       plugin-config-handler/open-replace-plugins-modal}

   :ui/clear-all-notifications              {:binding []
                                             :fn      :frontend.handler.notification/clear-all!}

   :editor/toggle-open-blocks               {:binding "t o"
                                             :fn      editor-handler/toggle-open!}

   :ui/cycle-color-off                      {:binding "c o" 
                                             :fn      state/unset-color-accent!}

   :ui/cycle-color                          {:binding "c c" 
                                             :fn      state/cycle-color!}

   :ui/toggle-cards                         {:binding "t c"
                                             :fn      ui-handler/toggle-cards!}

   :git/commit                              {:binding  "mod+g c"
                                             :inactive (not (util/electron?))
                                             :fn       commit/show-commit-modal!}

   :dev/show-block-data                     {:binding  []
                                             :inactive (not (state/developer-mode?))
                                             :fn       :frontend.handler.common.developer/show-block-data}

   :dev/show-block-ast                      {:binding  []
                                             :inactive (not (state/developer-mode?))
                                             :fn       :frontend.handler.common.developer/show-block-ast}

   :dev/show-page-data                      {:binding  []
                                             :inactive (not (state/developer-mode?))
                                             :fn       :frontend.handler.common.developer/show-page-data}

   :dev/show-page-ast                       {:binding  []
                                             :inactive (not (state/developer-mode?))
                                             :fn       :frontend.handler.common.developer/show-page-ast}})

(let [keyboard-commands
      {::commands       (set (keys all-built-in-keyboard-shortcuts))
       ::dicts/commands dicts/abbreviated-commands}]
  (assert (= (::commands keyboard-commands) (::dicts/commands keyboard-commands))
          (str "Keyboard commands must have an english label"
               (data/diff (::commands keyboard-commands) (::dicts/commands keyboard-commands)))))

(defn- resolve-fn
  "Converts a keyword fn to the actual fn. The fn to be resolved needs to be
  marked as ^:export for advanced mode"
  [keyword-fn]
  (fn []
    (if-let [resolved-fn (some-> (find-ns-obj (namespace keyword-fn))
                                 (aget (munge (name keyword-fn))))]
      (resolved-fn)
      (throw (ex-info (str "Unable to resolve " keyword-fn " to a fn") {})))))

(defn build-category-map [ks]
  (->> (if (sequential? ks)
         ks (let [{:keys [ns includes excludes]} ks]
              (->> (keys all-built-in-keyboard-shortcuts)
                   (filter (fn [k]
                             (and (or (and ns (keyword? k)
                                           (contains? (->> (if (seqable? ns) (seq ns) [ns]) (map #(name %)) (set))
                                                      (namespace k)))
                                      (and includes (contains? (set includes) k)))
                                  (if (not (seq excludes)) true (not (contains? (set excludes) k)))))))))
       (select-keys all-built-in-keyboard-shortcuts)
       (remove (comp :inactive val))
       ;; Convert keyword fns to real fns
       (map (fn [[k v]]
              [k (if (keyword? (:fn v))
                   (assoc v :fn (resolve-fn (:fn v)))
                   v)]))
       (into {})))

;; This is the only var that should be publicly expose :fn functionality
(defonce ^:large-vars/data-var *config
  (atom
   {:shortcut.handler/date-picker
    (build-category-map {:ns :date-picker})

    :shortcut.handler/pdf
    (-> (build-category-map {:ns :pdf})
        (with-meta {:before m/enable-when-not-editing-mode!}))

    :shortcut.handler/whiteboard
    (-> (build-category-map {:ns :whiteboard})
        (with-meta {:before m/enable-when-not-editing-mode!}))

    :shortcut.handler/auto-complete
    (build-category-map {:ns :auto-complete})

    :shortcut.handler/cards
    (-> (build-category-map {:ns :cards})
        (with-meta {:before m/enable-when-not-editing-mode!}))

    :shortcut.handler/block-editing-only
    (-> (build-category-map
          [:editor/escape-editing
           :editor/backspace
           :editor/delete
           :editor/zoom-in
           :editor/zoom-out
           :editor/new-block
           :editor/new-line
           :editor/follow-link
           :editor/open-link-in-sidebar
           :editor/bold
           :editor/italics
           :editor/highlight
           :editor/strike-through
           :editor/clear-block
           :editor/kill-line-before
           :editor/kill-line-after
           :editor/beginning-of-block
           :editor/end-of-block
           :editor/forward-word
           :editor/backward-word
           :editor/forward-kill-word
           :editor/backward-kill-word
           :editor/replace-block-reference-at-point
           :editor/copy-embed
           :editor/paste-text-in-one-block-at-point
           :editor/insert-youtube-timestamp])
        (with-meta {:before m/enable-when-editing-mode!}))

    :shortcut.handler/editor-global
    (-> (build-category-map
          [:graph/export-as-html
           :graph/open
           :graph/remove
           :graph/add
           :graph/save
           :graph/re-index
           :editor/cycle-todo
           :editor/up
           :editor/down
           :editor/left
           :editor/right
           :editor/select-up
           :editor/select-down
           :editor/move-block-up
           :editor/move-block-down
           :editor/open-edit
           :editor/select-block-up
           :editor/select-block-down
           :editor/select-parent
           :editor/delete-selection
           :editor/expand-block-children
           :editor/collapse-block-children
           :editor/indent
           :editor/outdent
           :editor/copy
           :editor/copy-text
           :editor/cut
           :command/toggle-favorite])
        (with-meta {:before m/enable-when-not-component-editing!}))

    :shortcut.handler/global-prevent-default
    (-> (build-category-map
          [:command-palette/toggle
           :command/run
           :editor/insert-link
           :editor/redo
           :editor/select-all-blocks
           :editor/toggle-number-list
           :editor/toggle-undo-redo-mode
           :editor/undo
           :editor/zoom-in
           :editor/zoom-out
           :go/backward
           :go/cmdk
           :go/electron-find-in-page
           :go/electron-jump-to-the-next
           :go/electron-jump-to-the-previous
           :go/forward
           :go/search
           :go/search-in-page
           :search/re-index
           :sidebar/clear
<<<<<<< HEAD
           :sidebar/open-today-page
           :ui/toggle-brackets])
=======
           :command/run
           :command-palette/toggle
           :window/close])
>>>>>>> 6be6edfc
        (with-meta {:before m/prevent-default-behavior}))

    :shortcut.handler/global-non-editing-only
    (-> (build-category-map
          [:dev/show-block-ast
           :dev/show-block-data
           :dev/show-page-ast
           :dev/show-page-data
           :editor/copy-current-file
           :editor/copy-page-url
           :editor/new-whiteboard
           :editor/open-file-in-default-app
           :editor/open-file-in-directory
           :editor/toggle-open-blocks
           :git/commit
           :go/all-graphs
           :go/all-pages
           :go/flashcards
           :go/graph-view
           :go/home
           :go/journals
           :go/keyboard-shortcuts
           :go/next-journal
           :go/prev-journal
           :go/tomorrow
           :go/whiteboards
           :sidebar/close-top
           :ui/clear-all-notifications
           :ui/cycle-color
           :ui/cycle-color-off
           :ui/goto-plugins
           :ui/install-plugins-from-file
           :ui/select-theme-color
           :ui/toggle-cards
           :ui/toggle-contents
           :ui/toggle-document-mode
           :ui/toggle-help
           :ui/toggle-left-sidebar
           :ui/toggle-right-sidebar
           :ui/toggle-settings
           :ui/toggle-theme
           :ui/toggle-wide-mode])
        (with-meta {:before m/enable-when-not-editing-mode!}))

    :shortcut.handler/misc
    ;; always overrides the copy due to "mod+c mod+s"
    {:misc/copy (:misc/copy all-built-in-keyboard-shortcuts)}}))

;; To add a new entry to this map, first add it here and then
;; a description for it in frontend.dicts.en/dicts
;; Full list of categories for docs purpose
(defonce ^:large-vars/data-var *category
  (atom
   {:shortcut.category/basics
    [:editor/new-block
     :editor/new-line
     :editor/indent
     :editor/outdent
     :editor/select-all-blocks
     :editor/select-parent
     :go/search
     :go/search-in-page
     :go/electron-find-in-page
     :go/electron-jump-to-the-next
     :go/electron-jump-to-the-previous
     :editor/undo
     :editor/redo
     :editor/copy
     :editor/copy-text
     :editor/cut]

    :shortcut.category/formatting
    [:editor/bold
     :editor/insert-link
     :editor/italics
     :editor/strike-through
     :editor/highlight]

    :shortcut.category/navigating
    [:editor/up
     :editor/down
     :editor/left
     :editor/right
     :editor/collapse-block-children
     :editor/expand-block-children
     :editor/toggle-open-blocks
     :go/backward
     :go/forward
     :go/home
     :go/journals
     :go/all-pages
     :go/graph-view
     :go/all-graphs
     :go/whiteboards
     :go/flashcards
     :go/tomorrow
     :go/next-journal
     :go/prev-journal
     :go/keyboard-shortcuts]

    :shortcut.category/block-editing
    [:editor/backspace
     :editor/delete
     :editor/indent
     :editor/outdent
     :editor/new-block
     :editor/new-line
     :editor/zoom-in
     :editor/zoom-out
     :editor/cycle-todo
     :editor/follow-link
     :editor/open-link-in-sidebar
     :editor/move-block-up
     :editor/move-block-down
     :editor/escape-editing]

    :shortcut.category/block-command-editing
    [:editor/backspace
     :editor/clear-block
     :editor/kill-line-before
     :editor/kill-line-after
     :editor/beginning-of-block
     :editor/end-of-block
     :editor/forward-word
     :editor/backward-word
     :editor/forward-kill-word
     :editor/backward-kill-word
     :editor/replace-block-reference-at-point
     :editor/copy-embed
     :editor/paste-text-in-one-block-at-point
     :editor/select-up
     :editor/select-down]

    :shortcut.category/block-selection
    [:editor/open-edit
     :editor/select-all-blocks
     :editor/select-parent
     :editor/select-block-up
     :editor/select-block-down
<<<<<<< HEAD
     :editor/delete-selection]}))

:shortcut.category/toggle
[:ui/toggle-help
 :editor/toggle-open-blocks
 :editor/toggle-undo-redo-mode
 :editor/toggle-number-list
 :ui/toggle-wide-mode
 :ui/toggle-cards
 :ui/toggle-document-mode
 :ui/toggle-brackets
 :ui/toggle-theme
 :ui/toggle-left-sidebar
 :ui/toggle-right-sidebar
 :ui/toggle-settings
 :ui/toggle-contents
 :ui/cycle-color-off
 :ui/cycle-color] 

:shortcut.category/whiteboard
[:editor/new-whiteboard
 :whiteboard/select
 :whiteboard/pan
 :whiteboard/portal
 :whiteboard/pencil
 :whiteboard/highlighter
 :whiteboard/eraser
 :whiteboard/connector
 :whiteboard/text
 :whiteboard/rectangle
 :whiteboard/ellipse
 :whiteboard/reset-zoom
 :whiteboard/zoom-to-fit
 :whiteboard/zoom-to-selection
 :whiteboard/zoom-out
 :whiteboard/zoom-in
 :whiteboard/send-backward
 :whiteboard/send-to-back
 :whiteboard/bring-forward
 :whiteboard/bring-to-front
 :whiteboard/lock
 :whiteboard/unlock
 :whiteboard/group
 :whiteboard/ungroup
 :whiteboard/toggle-grid]

:shortcut.category/others
[:pdf/previous-page
 :pdf/next-page
 :pdf/close
 :pdf/find
 :command/toggle-favorite
 :command/run
 :command-palette/toggle
 :graph/export-as-html
 :graph/open
 :graph/remove
 :graph/add
 :graph/save
 :graph/re-index
 :sidebar/close-top
 :sidebar/clear
 :sidebar/open-today-page
 :search/re-index
 :editor/insert-youtube-timestamp
 :editor/open-file-in-default-app
 :editor/open-file-in-directory
 :editor/copy-page-url
 :auto-complete/prev
 :auto-complete/next
 :auto-complete/complete
 :auto-complete/shift-complete
 :auto-complete/open-link
 :date-picker/prev-day
 :date-picker/next-day
 :date-picker/prev-week
 :date-picker/next-week
 :date-picker/complete
 :git/commit
 :dev/show-block-data
 :dev/show-block-ast
 :dev/show-page-data
 :dev/show-page-ast
 :ui/clear-all-notifications]

:shortcut.category/plugins
[]
=======
     :editor/delete-selection]

    :shortcut.category/toggle
    [:ui/toggle-help
     :editor/toggle-open-blocks
     :editor/toggle-undo-redo-mode
     :editor/toggle-number-list
     :ui/toggle-wide-mode
     :ui/toggle-cards
     :ui/toggle-document-mode
     :ui/toggle-brackets
     :ui/toggle-theme
     :ui/toggle-left-sidebar
     :ui/toggle-right-sidebar
     :ui/toggle-settings
     :ui/toggle-contents]

    :shortcut.category/whiteboard
    [:editor/new-whiteboard
     :whiteboard/select
     :whiteboard/pan
     :whiteboard/portal
     :whiteboard/pencil
     :whiteboard/highlighter
     :whiteboard/eraser
     :whiteboard/connector
     :whiteboard/text
     :whiteboard/rectangle
     :whiteboard/ellipse
     :whiteboard/reset-zoom
     :whiteboard/zoom-to-fit
     :whiteboard/zoom-to-selection
     :whiteboard/zoom-out
     :whiteboard/zoom-in
     :whiteboard/send-backward
     :whiteboard/send-to-back
     :whiteboard/bring-forward
     :whiteboard/bring-to-front
     :whiteboard/lock
     :whiteboard/unlock
     :whiteboard/group
     :whiteboard/ungroup
     :whiteboard/toggle-grid]

    :shortcut.category/others
    [:pdf/previous-page
     :pdf/next-page
     :pdf/close
     :pdf/find
     :command/toggle-favorite
     :command/run
     :command-palette/toggle
     :graph/export-as-html
     :graph/open
     :graph/remove
     :graph/add
     :graph/save
     :graph/re-index
     :sidebar/close-top
     :sidebar/clear
     :sidebar/open-today-page
     :search/re-index
     :editor/insert-youtube-timestamp
     :editor/open-file-in-default-app
     :editor/open-file-in-directory
     :editor/copy-page-url
     :window/close
     :auto-complete/prev
     :auto-complete/next
     :auto-complete/complete
     :auto-complete/shift-complete
     :auto-complete/open-link
     :date-picker/prev-day
     :date-picker/next-day
     :date-picker/prev-week
     :date-picker/next-week
     :date-picker/complete
     :git/commit
     :dev/show-block-data
     :dev/show-block-ast
     :dev/show-page-data
     :dev/show-page-ast
     :ui/clear-all-notifications]

    :shortcut.category/plugins
    []}))
>>>>>>> 6be6edfc

(let [category-maps {::category       (set (keys @*category))
                     ::dicts/category dicts/categories}]
  (assert (= (::category category-maps) (::dicts/category category-maps))
          (str "Keys for category maps must have an english label "
               (data/diff (::category category-maps) (::dicts/category category-maps)))))

(defn get-category-shortcuts
  "Active list of categories for docs purpose"
  [name]
  (get @*category name))

(def *shortcut-cmds (atom {}))

(defn add-shortcut!
  [handler-id id shortcut-map]
  (swap! *config assoc-in [handler-id id] shortcut-map)
  (swap! *shortcut-cmds assoc id (:cmd shortcut-map))
  (let [plugin? (str/starts-with? (str id) ":plugin.")
        category (or (:category shortcut-map)
                     (if plugin?
                       :shortcut.category/plugins
                       :shortcut.category/others))]
    (swap! *category update category #(conj % id))))

(defn remove-shortcut!
  [handler-id id]
  (swap! *config medley/dissoc-in [handler-id id])
  (swap! *shortcut-cmds dissoc id)
  (doseq [category (keys @*category)]
    (swap! *category update category (fn [ids] (remove #(= % id) ids)))))<|MERGE_RESOLUTION|>--- conflicted
+++ resolved
@@ -697,14 +697,9 @@
            :go/search-in-page
            :search/re-index
            :sidebar/clear
-<<<<<<< HEAD
            :sidebar/open-today-page
-           :ui/toggle-brackets])
-=======
-           :command/run
-           :command-palette/toggle
+           :ui/toggle-brackets
            :window/close])
->>>>>>> 6be6edfc
         (with-meta {:before m/prevent-default-behavior}))
 
     :shortcut.handler/global-non-editing-only
@@ -844,95 +839,6 @@
      :editor/select-parent
      :editor/select-block-up
      :editor/select-block-down
-<<<<<<< HEAD
-     :editor/delete-selection]}))
-
-:shortcut.category/toggle
-[:ui/toggle-help
- :editor/toggle-open-blocks
- :editor/toggle-undo-redo-mode
- :editor/toggle-number-list
- :ui/toggle-wide-mode
- :ui/toggle-cards
- :ui/toggle-document-mode
- :ui/toggle-brackets
- :ui/toggle-theme
- :ui/toggle-left-sidebar
- :ui/toggle-right-sidebar
- :ui/toggle-settings
- :ui/toggle-contents
- :ui/cycle-color-off
- :ui/cycle-color] 
-
-:shortcut.category/whiteboard
-[:editor/new-whiteboard
- :whiteboard/select
- :whiteboard/pan
- :whiteboard/portal
- :whiteboard/pencil
- :whiteboard/highlighter
- :whiteboard/eraser
- :whiteboard/connector
- :whiteboard/text
- :whiteboard/rectangle
- :whiteboard/ellipse
- :whiteboard/reset-zoom
- :whiteboard/zoom-to-fit
- :whiteboard/zoom-to-selection
- :whiteboard/zoom-out
- :whiteboard/zoom-in
- :whiteboard/send-backward
- :whiteboard/send-to-back
- :whiteboard/bring-forward
- :whiteboard/bring-to-front
- :whiteboard/lock
- :whiteboard/unlock
- :whiteboard/group
- :whiteboard/ungroup
- :whiteboard/toggle-grid]
-
-:shortcut.category/others
-[:pdf/previous-page
- :pdf/next-page
- :pdf/close
- :pdf/find
- :command/toggle-favorite
- :command/run
- :command-palette/toggle
- :graph/export-as-html
- :graph/open
- :graph/remove
- :graph/add
- :graph/save
- :graph/re-index
- :sidebar/close-top
- :sidebar/clear
- :sidebar/open-today-page
- :search/re-index
- :editor/insert-youtube-timestamp
- :editor/open-file-in-default-app
- :editor/open-file-in-directory
- :editor/copy-page-url
- :auto-complete/prev
- :auto-complete/next
- :auto-complete/complete
- :auto-complete/shift-complete
- :auto-complete/open-link
- :date-picker/prev-day
- :date-picker/next-day
- :date-picker/prev-week
- :date-picker/next-week
- :date-picker/complete
- :git/commit
- :dev/show-block-data
- :dev/show-block-ast
- :dev/show-page-data
- :dev/show-page-ast
- :ui/clear-all-notifications]
-
-:shortcut.category/plugins
-[]
-=======
      :editor/delete-selection]
 
     :shortcut.category/toggle
@@ -948,7 +854,9 @@
      :ui/toggle-left-sidebar
      :ui/toggle-right-sidebar
      :ui/toggle-settings
-     :ui/toggle-contents]
+     :ui/toggle-contents
+     :ui/cycle-color-off
+     :ui/cycle-color] 
 
     :shortcut.category/whiteboard
     [:editor/new-whiteboard
@@ -975,51 +883,50 @@
      :whiteboard/unlock
      :whiteboard/group
      :whiteboard/ungroup
-     :whiteboard/toggle-grid]
-
-    :shortcut.category/others
-    [:pdf/previous-page
-     :pdf/next-page
-     :pdf/close
-     :pdf/find
-     :command/toggle-favorite
-     :command/run
-     :command-palette/toggle
-     :graph/export-as-html
-     :graph/open
-     :graph/remove
-     :graph/add
-     :graph/save
-     :graph/re-index
-     :sidebar/close-top
-     :sidebar/clear
-     :sidebar/open-today-page
-     :search/re-index
-     :editor/insert-youtube-timestamp
-     :editor/open-file-in-default-app
-     :editor/open-file-in-directory
-     :editor/copy-page-url
-     :window/close
-     :auto-complete/prev
-     :auto-complete/next
-     :auto-complete/complete
-     :auto-complete/shift-complete
-     :auto-complete/open-link
-     :date-picker/prev-day
-     :date-picker/next-day
-     :date-picker/prev-week
-     :date-picker/next-week
-     :date-picker/complete
-     :git/commit
-     :dev/show-block-data
-     :dev/show-block-ast
-     :dev/show-page-data
-     :dev/show-page-ast
-     :ui/clear-all-notifications]
-
-    :shortcut.category/plugins
-    []}))
->>>>>>> 6be6edfc
+     :whiteboard/toggle-grid
+
+     :shortcut.category/others
+     [:pdf/previous-page
+      :pdf/next-page
+      :pdf/close
+      :pdf/find
+      :command/toggle-favorite
+      :command/run
+      :command-palette/toggle
+      :graph/export-as-html
+      :graph/open
+      :graph/remove
+      :graph/add
+      :graph/save
+      :graph/re-index
+      :sidebar/close-top
+      :sidebar/clear
+      :sidebar/open-today-page
+      :search/re-index
+      :editor/insert-youtube-timestamp
+      :editor/open-file-in-default-app
+      :editor/open-file-in-directory
+      :editor/copy-page-url
+      :window/close
+      :auto-complete/prev
+      :auto-complete/next
+      :auto-complete/complete
+      :auto-complete/shift-complete
+      :auto-complete/open-link
+      :date-picker/prev-day
+      :date-picker/next-day
+      :date-picker/prev-week
+      :date-picker/next-week
+      :date-picker/complete
+      :git/commit
+      :dev/show-block-data
+      :dev/show-block-ast
+      :dev/show-page-data
+      :dev/show-page-ast
+      :ui/clear-all-notifications]]}))
+
+:shortcut.category/plugins
+[]
 
 (let [category-maps {::category       (set (keys @*category))
                      ::dicts/category dicts/categories}]

(ns frontend.modules.outliner.file
  (:require [clojure.core.async :as async]
            [clojure.string :as string]
            [frontend.config :as config]
            [frontend.db :as db]
            [frontend.db.model :as model]
            [frontend.handler.notification :as notification]
            [frontend.modules.file.core :as file]
            [frontend.modules.outliner.tree :as tree]
            [frontend.util :as util]
            [goog.object :as gobj]
            [lambdaisland.glogi :as log]
            [frontend.state :as state]))

(defonce write-chan (async/chan 100))
(defonce write-chan-batch-buf (atom []))

(def batch-write-interval 1000)

(defn writes-finished?
  []
  (empty? @write-chan-batch-buf))

(def whiteboard-blocks-pull-keys-with-persisted-ids
  '[:block/properties
    :block/uuid
    :block/content
    :block/format
    {:block/page      [:block/name :block/uuid]}
    {:block/left      [:block/name :block/uuid]}
    {:block/parent    [:block/name :block/uuid]}])

(defn- cleanup-whiteboard-block
  [block]
  (if (get-in block [:block/properties :ls-type] false)
    (dissoc block
            :block/uuid ;; shape block uuid is read from properties
            :block/content
            :block/format
            :block/left
            :block/page
            :block/parent) ;; these are auto-generated for whiteboard shapes
    (dissoc block :block/page)))

(defn do-write-file!
  [repo page-db-id]
  (let [page-block (db/pull repo '[*] page-db-id)
        page-db-id (:db/id page-block)
<<<<<<< HEAD
        whiteboard? (:block/whiteboard? page-block)
        pull-keys (if whiteboard? whiteboard-blocks-pull-keys-with-persisted-ids '[*])
        blocks (model/get-page-blocks-no-cache repo (:block/name page-block) {:pull-keys pull-keys})
        blocks (if whiteboard? (map cleanup-whiteboard-block blocks) blocks)]

    (when-not (and (= 1 (count blocks))
                   (string/blank? (:block/content (first blocks)))
                   (nil? (:block/file page-block)))
      (let [tree (tree/blocks->vec-tree repo blocks (:block/name page-block))]
        (if page-block
          (file/save-tree! page-block (if whiteboard? blocks tree))
          (js/console.error (str "can't find page id: " page-db-id)))))))
=======
        blocks-count (model/get-page-blocks-count repo page-db-id)]
    (if (and (> blocks-count 500)
             (not (state/input-idle? repo :diff 3000)))           ; long page
      (async/put! write-chan [repo page-db-id])
      (let [blocks (model/get-page-blocks-no-cache repo (:block/name page-block))]
        (when-not (and (= 1 (count blocks))
                       (string/blank? (:block/content (first blocks)))
                       (nil? (:block/file page-block)))
          (let [tree (tree/blocks->vec-tree repo blocks (:block/name page-block))]
            (if page-block
              (file/save-tree page-block tree)
              (js/console.error (str "can't find page id: " page-db-id)))))))))
>>>>>>> 275314e3

(defn write-files!
  [pages]
  (when (seq pages)
    (when-not config/publishing?
      (doseq [[repo page-id] (set pages)]
        (try (do-write-file! repo page-id)
             (catch js/Error e
               (notification/show!
                [:div
                 [:p "Write file failed, please copy the changes to other editors in case of losing data."]
                 "Error: " (str (gobj/get e "stack"))]
                :error)
               (log/error :file/write-file-error {:error e})))))))

(defn sync-to-file
  [{page-db-id :db/id}]
  (if (nil? page-db-id)
    (notification/show!
     "Write file failed, can't find the current page!"
     :error)
    (when-let [repo (state/get-current-repo)]
      (async/put! write-chan [repo page-db-id]))))

(util/batch write-chan
            batch-write-interval
            write-files!
            write-chan-batch-buf)<|MERGE_RESOLUTION|>--- conflicted
+++ resolved
@@ -46,33 +46,21 @@
   [repo page-db-id]
   (let [page-block (db/pull repo '[*] page-db-id)
         page-db-id (:db/id page-block)
-<<<<<<< HEAD
-        whiteboard? (:block/whiteboard? page-block)
-        pull-keys (if whiteboard? whiteboard-blocks-pull-keys-with-persisted-ids '[*])
-        blocks (model/get-page-blocks-no-cache repo (:block/name page-block) {:pull-keys pull-keys})
-        blocks (if whiteboard? (map cleanup-whiteboard-block blocks) blocks)]
-
-    (when-not (and (= 1 (count blocks))
-                   (string/blank? (:block/content (first blocks)))
-                   (nil? (:block/file page-block)))
-      (let [tree (tree/blocks->vec-tree repo blocks (:block/name page-block))]
-        (if page-block
-          (file/save-tree! page-block (if whiteboard? blocks tree))
-          (js/console.error (str "can't find page id: " page-db-id)))))))
-=======
         blocks-count (model/get-page-blocks-count repo page-db-id)]
     (if (and (> blocks-count 500)
              (not (state/input-idle? repo :diff 3000)))           ; long page
       (async/put! write-chan [repo page-db-id])
-      (let [blocks (model/get-page-blocks-no-cache repo (:block/name page-block))]
+      (let [whiteboard? (:block/whiteboard? page-block)
+            pull-keys (if whiteboard? whiteboard-blocks-pull-keys-with-persisted-ids '[*])
+            blocks (model/get-page-blocks-no-cache repo (:block/name page-block) {:pull-keys pull-keys})
+            blocks (if whiteboard? (map cleanup-whiteboard-block blocks) blocks)]
         (when-not (and (= 1 (count blocks))
                        (string/blank? (:block/content (first blocks)))
                        (nil? (:block/file page-block)))
           (let [tree (tree/blocks->vec-tree repo blocks (:block/name page-block))]
             (if page-block
-              (file/save-tree page-block tree)
+              (file/save-tree! page-block (if whiteboard? blocks tree))
               (js/console.error (str "can't find page id: " page-db-id)))))))))
->>>>>>> 275314e3
 
 (defn write-files!
   [pages]

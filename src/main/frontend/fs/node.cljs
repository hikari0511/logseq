--- conflicted
+++ resolved
@@ -58,14 +58,8 @@
         (and
          (not= stat :not-found)         ; file on the disk was deleted
          (not contents-matched?)
-<<<<<<< HEAD
-         (not (contains? #{"excalidraw" "tldr" "edn" "css"} ext))
-         (not (string/includes? path "/.recycle/"))
-         (zero? pending-writes))
-=======
          (not (contains? #{"excalidraw" "edn" "css"} ext))
          (not (string/includes? path "/.recycle/")))
->>>>>>> 62c09184
         (p/let [disk-content (encrypt/decrypt disk-content)]
           (state/pub-event! [:file/not-matched-from-disk path disk-content content]))
 

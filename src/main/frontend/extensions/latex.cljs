(ns frontend.extensions.latex
  (:require [rum.core :as rum]
            [frontend.loader :as loader]
            [frontend.ui :as ui]
            [frontend.config :as config]
            [frontend.util :as util]
            [goog.dom :as gdom]))

;; TODO: extracted to a rum mixin
(defn loaded? []
  js/window.katex)

(defonce *loading? (atom true))

(defn render!
  [state]
  (let [[id s display?] (:rum/args state)]
    (try
      (js/katex.render s (gdom/getElement id)
                      #js {:displayMode display?
                           :throwOnError false
                           :strict false})
      (catch js/Error e
        (js/console.error e)))))

(defn- load-and-render!
  [state]
  (if (loaded?)
    (do
      (reset! *loading? false)
      (render! state))
    (do
      (reset! *loading? true)
      (loader/load
       (config/asset-uri "/static/js/katex.min.js")
       (fn []
         (loader/load
          (config/asset-uri "/static/js/mhchem.min.js")
          (fn []
            (reset! *loading? false)
            (render! state)))))))
  state)

(rum/defc latex < rum/reactive
  {:did-mount (fn [state]
                (js/setTimeout #(load-and-render! state) 0)
                state)
   :did-update load-and-render!}
  [id s block? _display?]
  (let [loading? (rum/react *loading?)]
    (when loading?
      (ui/loading "Loading"))
    (let [element (if block?
                    :div.latex
                    :span.latex-inline)]
      [element {:id id
                :class (if loading? "hidden" "initial")}
       s])))

(defn html-export
  [s block? _display?]
  (let [element (if block?
                  :div.latex
                  :span.latex-inline)]
    [element (if (or block? display?)
               (util/format "$$%s$$" s)

<<<<<<< HEAD
               ;; TODO: We never get to :else b/c this branch always evaluates as true
               #_:clj-kondo/ignore
               :display?
               (util/format "$$%s$$" s)

               #_:clj-kondo/ignore
               :else
=======
>>>>>>> 32a8d98d
               ;; inline
               (util/format "$%s$" s))]))<|MERGE_RESOLUTION|>--- conflicted
+++ resolved
@@ -64,16 +64,5 @@
                   :span.latex-inline)]
     [element (if (or block? display?)
                (util/format "$$%s$$" s)
-
-<<<<<<< HEAD
-               ;; TODO: We never get to :else b/c this branch always evaluates as true
-               #_:clj-kondo/ignore
-               :display?
-               (util/format "$$%s$$" s)
-
-               #_:clj-kondo/ignore
-               :else
-=======
->>>>>>> 32a8d98d
                ;; inline
                (util/format "$%s$" s))]))
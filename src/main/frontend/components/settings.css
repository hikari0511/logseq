--- conflicted
+++ resolved
@@ -14,13 +14,8 @@
   }
 
   &-inner {
-      > aside {
-        border-right: 0px solid var(--ls-quaternary-background-color);
-        border-bottom: 1px solid var(--ls-quaternary-background-color);
-        @screen md {
-            border-right: 1px solid var(--ls-quaternary-background-color);
-            border-bottom: 0px solid var(--ls-quaternary-background-color);
-        }
+    > aside {
+      border-right: 1px solid var(--ls-quaternary-background-color);
 
       ul {
         padding: 12px;
@@ -67,7 +62,7 @@
 
     > article {
       flex: 1;
-      padding: 0 12px 24px;
+      padding: 0 12px 12px;
       max-height: 70vh;
       overflow: auto;
     }
@@ -116,13 +111,8 @@
         }
 
         .form-select, .form-input {
-<<<<<<< HEAD
-            width: 55%;
-            min-width: 200px;
-=======
           width: 100%;
           max-width: 200px;
->>>>>>> 8f211e21
           display: inline-block;
 
           &:hover {

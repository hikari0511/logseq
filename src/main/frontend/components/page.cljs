(ns frontend.components.page
  (:require [clojure.string :as string]
            [frontend.components.block :as component-block]
            [frontend.components.content :as content]
            [frontend.components.editor :as editor]
            [frontend.components.hierarchy :as hierarchy]
            [frontend.components.plugins :as plugins]
            [frontend.components.reference :as reference]
            [frontend.components.svg :as svg]
            [frontend.components.scheduled-deadlines :as scheduled]
            [frontend.config :as config]
            [frontend.context.i18n :refer [t]]
            [frontend.date :as date]
            [frontend.db :as db]
            [frontend.db-mixins :as db-mixins]
            [frontend.db.model :as model]
            [frontend.extensions.graph :as graph]
            [frontend.extensions.pdf.assets :as pdf-assets]
            [frontend.format.block :as block]
            [frontend.handler.common :as common-handler]
            [frontend.handler.config :as config-handler]
            [frontend.handler.editor :as editor-handler]
            [frontend.handler.graph :as graph-handler]
            [frontend.handler.notification :as notification]
            [frontend.handler.page :as page-handler]
            [frontend.handler.plugin :as plugin-handler]
            [frontend.handler.route :as route-handler]
            [frontend.mixins :as mixins]
            [frontend.mobile.util :as mobile-util]
            [frontend.search :as search]
            [frontend.state :as state]
            [frontend.ui :as ui]
            [frontend.util :as util]
            [frontend.util.text :as text-util]
            [goog.object :as gobj]
            [logseq.graph-parser.util :as gp-util]
            [medley.core :as medley]
            [reitit.frontend.easy :as rfe]
            [rum.core :as rum]))

(defn- get-page-name
  [state]
  (let [route-match (first (:rum/args state))]
    (get-in route-match [:parameters :path :name])))

(defn- get-blocks
  [repo page-name block-id]
  (when page-name
    (let [root (if block-id
                 (db/pull [:block/uuid block-id])
                 (model/get-page page-name))
          opts (if block-id
                 {:scoped-block-id (:db/id root)}
                 {})]
      (db/get-paginated-blocks repo (:db/id root) opts))))

(defn- open-first-block!
  [state]
  (let [[_ blocks _ sidebar? preview?] (:rum/args state)]
    (when (and
           (or preview?
               (not (contains? #{:home :all-journals :whiteboard} (state/get-current-route))))
           (not sidebar?))
      (let [block (first blocks)]
        (when (and (= (count blocks) 1)
                   (string/blank? (:block/content block))
                   (not preview?))
          (editor-handler/edit-block! block :max (:block/uuid block))))))
  state)

(rum/defc page-blocks-inner <
  {:did-mount  open-first-block!
   :did-update open-first-block!
   :should-update (fn [prev-state state]
                    (let [[old-page-name _ old-hiccup _ old-block-uuid] (:rum/args prev-state)
                          [page-name _ hiccup _ block-uuid] (:rum/args state)]
                      (or (not= page-name old-page-name)
                          (not= hiccup old-hiccup)
                          (not= block-uuid old-block-uuid))))}
  [page-name _blocks hiccup sidebar? _block-uuid]
  [:div.page-blocks-inner {:style {:margin-left (if sidebar? 0 -20)}}
   (rum/with-key
     (content/content page-name
                      {:hiccup   hiccup
                       :sidebar? sidebar?})
     (str page-name "-hiccup"))])

(declare page)

(rum/defc dummy-block
  [page-name]
  (let [handler-fn (fn []
                     (let [block (editor-handler/insert-first-page-block-if-not-exists! page-name {:redirect? false})]
                       (js/setTimeout #(editor-handler/edit-block! block :max (:block/uuid block)) 0)))]
    [:div.ls-block.flex-1.flex-col.rounded-sm {:style {:width "100%"}}
     [:div.flex.flex-row
      [:div.flex.flex-row.items-center.mr-2.ml-1 {:style {:height 24}}
       [:span.bullet-container.cursor
        [:span.bullet]]]
      [:div.flex.flex-1 {:tabIndex 0
                         :on-key-press (fn [e]
                                         (when (= "Enter" (util/ekey e))
                                           (handler-fn)))
                         :on-click handler-fn}
       [:span.opacity-50
        "Click here to edit..."]]]]))

(rum/defc add-button
  [args]
  [:div.flex-1.flex-col.rounded-sm.add-button-link-wrap
   {:on-click (fn [] (editor-handler/api-insert-new-block! "" args))}
   [:div.flex.flex-row
    [:div.block {:style {:height      20
                         :width       20
                         :margin-left 2}}
     [:a.add-button-link.block
      (ui/icon "circle-plus")]]]])

(rum/defc page-blocks-cp < rum/reactive db-mixins/query
  {:will-mount (fn [state]
                 (let [page-e (second (:rum/args state))
                       page-name (:block/name page-e)]
                   (when (and (db/journal-page? page-name)
                              (>= (date/journal-title->int page-name)
                                  (date/journal-title->int (date/today))))
                     (state/pub-event! [:journal/insert-template page-name])))
                 state)}
  [repo page-e {:keys [sidebar?] :as config}]
  (when page-e
    (let [page-name (or (:block/name page-e)
                        (str (:block/uuid page-e)))
          block-id (parse-uuid page-name)
          block? (boolean block-id)
          page-blocks (get-blocks repo page-name block-id)]
      (if (empty? page-blocks)
        (dummy-block page-name)
        (let [document-mode? (state/sub :document/mode?)
              block-entity (db/entity (if block-id
                                       [:block/uuid block-id]
                                       [:block/name page-name]))
              hiccup-config (merge
                             {:id (if block? (str block-id) page-name)
                              :db/id (:db/id block-entity)
                              :block? block?
                              :editor-box editor/box
                              :document/mode? document-mode?}
                             config)
              hiccup-config (common-handler/config-with-document-mode hiccup-config)
              hiccup (component-block/->hiccup page-blocks hiccup-config {})]
          [:div
           (page-blocks-inner page-name page-blocks hiccup sidebar? block-id)
           (when-not config/publishing?
             (let [args (if block-id
                          {:block-uuid block-id}
                          {:page page-name})]
               (add-button args)))])))))

(defn contents-page
  [page]
  (when-let [repo (state/get-current-repo)]
    (page-blocks-cp repo page {:sidebar? true})))

(rum/defc today-queries < rum/reactive
  [repo today? sidebar?]
  (when (and today? (not sidebar?))
    (let [queries (state/sub [:config repo :default-queries :journals])]
      (when (seq queries)
        [:div#today-queries.mt-10
         (for [query queries]
           (rum/with-key
             (ui/catch-error
              (ui/component-error "Failed default query:" {:content (pr-str query)})
              (component-block/custom-query {:attr {:class "mt-10"}
                                             :editor-box editor/box
                                             :page page} query))
             (str repo "-custom-query-" (:query query))))]))))

(defn tagged-pages
  [repo tag]
  (let [pages (db/get-tag-pages repo tag)]
    (when (seq pages)
      [:div.references.mt-6.flex-1.flex-row
       [:div.content
        (ui/foldable
         [:h2.font-bold.opacity-50 (util/format "Pages tagged with \"%s\"" tag)]
         [:ul.mt-2
          (for [[original-name name] (sort-by last pages)]
            [:li {:key (str "tagged-page-" name)}
             [:a {:href (rfe/href :page {:name name})}
              original-name]])]
         {:default-collapsed? false})]])))

(rum/defc page-title-editor < rum/reactive
  [{:keys [*input-value *title-value *edit? untitled? page-name old-name title whiteboard-page?]}]
  (let [input-ref (rum/create-ref)
        collide? #(and (not= (util/page-name-sanity-lc page-name)
                             (util/page-name-sanity-lc @*title-value))
                       (db/page-exists? page-name)
                       (db/page-exists? @*title-value))
        confirm-fn (fn []
                     (let [new-page-name (string/trim @*title-value)]
                       (ui/make-confirm-modal
                        {:title         (if (collide?)
                                          (str "Page “" @*title-value "” already exists, merge to it?")
                                          (str "Do you really want to change the page name to “" new-page-name "”?"))
                         :on-confirm    (fn [_e {:keys [close-fn]}]
                                          (close-fn)
                                          (page-handler/rename! (or title page-name) @*title-value)
                                          (reset! *edit? false))
                         :on-cancel     (fn []
                                          (reset! *title-value old-name)
                                          (gobj/set (rum/deref input-ref) "value" old-name)
                                          (reset! *edit? true)
                                          (.focus (rum/deref input-ref)))})))
        rollback-fn #(do
                       (reset! *title-value old-name)
                       (gobj/set (rum/deref input-ref) "value" old-name)
                       (reset! *edit? false)
                       (when-not untitled? (notification/show! "Illegal page name, can not rename!" :warning)))
        blur-fn (fn [e]
                  (when (gp-util/wrapped-by-quotes? @*title-value)
                    (swap! *title-value gp-util/unquote-string)
                    (gobj/set (rum/deref input-ref) "value" @*title-value))
                  (cond
                    (= old-name @*title-value)
                    (reset! *edit? false)

                    (string/blank? @*title-value)
                    (rollback-fn)

                    (and (collide?) whiteboard-page?)
                    (notification/show! (str "Page “" @*title-value "” already exists!") :error)

                    untitled?
                    (page-handler/rename! (or title page-name) @*title-value)

                    :else
                    (state/set-modal! (confirm-fn)))
                  (util/stop e))]
    [:span.absolute.inset-0
     {:class (util/classnames [{:editing @*edit?}])}
     [:input.edit-input
      {:type          "text"
       :ref           input-ref
       :auto-focus    true
       :style         {:outline "none"
                       :width "100%"
                       :font-weight "inherit"}
       :auto-complete (if (util/chrome?) "chrome-off" "off") ; off not working here
       :value         (rum/react *input-value)
       :on-change     (fn [^js e]
                        (let [value (util/evalue e)]
                          (reset! *title-value (string/trim value))
                          (reset! *input-value value)))
       :on-blur       blur-fn
       :on-key-down   (fn [^js e]
                        (when (= (gobj/get e "key") "Enter")
                          (blur-fn e)))
       :placeholder   (when untitled? (t :untitled))
       :on-key-up     (fn [^js e]
                            ;; Esc
                        (when (= 27 (.-keyCode e))
                          (reset! *title-value old-name)
                          (reset! *edit? false)))
       :on-focus (fn []
                   (when untitled? (reset! *title-value "")))}]]))

(rum/defcs page-title < rum/reactive
  (rum/local false ::edit?)
  (rum/local "" ::input-value)
  {:init (fn [state]
           (assoc state ::title-value (atom (nth (:rum/args state) 2))))}
  [state page-name icon title _format fmt-journal?]
  (when title
    (let [*title-value (get state ::title-value)
          *edit? (get state ::edit?)
          *input-value (get state ::input-value)
          repo (state/get-current-repo)
          hls-file? (pdf-assets/hls-file? title)
          whiteboard-page? (model/whiteboard-page? page-name)
          untitled? (and whiteboard-page? (parse-uuid page-name)) ;; normal page cannot be untitled right?
          title (if hls-file?
                  (pdf-assets/human-hls-filename-display title)
                  (if fmt-journal? (date/journal-title->custom-format title) title))
          old-name (or title page-name)]
      [:h1.page-title.flex.cursor-pointer.gap-1
       {:on-mouse-down (fn [e]
                           (when (util/right-click? e)
                             (state/set-state! :page-title/context {:page page-name})))
          :on-click (fn [e]
                      (.preventDefault e)
                      (if (gobj/get e "shiftKey")
                        (when-let [page (db/pull repo '[*] [:block/name page-name])]
                          (state/sidebar-add-block!
                           repo
                           (:db/id page)
                           :page))
                        (when (and (not hls-file?) (not fmt-journal?))
                          (reset! *input-value (if untitled? "" old-name))
                          (reset! *edit? true))))}
       (when (not= icon "") [:span.page-icon icon])
       [:div.page-title-sizer-wrapper.relative
        (when (rum/react *edit?)
          (page-title-editor {:*title-value *title-value
                              :*edit? *edit?
                              :*input-value *input-value
                              :title title
                              :page-name page-name
                              :old-name old-name
                              :untitled? untitled?
                              :whiteboard-page? whiteboard-page?}))
        [:span.title.inline-block
         {:data-value (rum/react *input-value)
          :data-ref page-name
          :style {:opacity (when @*edit? 0)
                  :pointer-events "none"
                  :font-weight "inherit"
                  :min-width "80px"}}
         (cond @*edit? [:span {:style {:white-space "pre"}} (rum/react *input-value)]
               untitled? [:span.opacity-50 (t :untitled)]
               :else title)]]])))

(defn- page-mouse-over
  [e *control-show? *all-collapsed?]
  (util/stop e)
  (reset! *control-show? true)
  (let [all-collapsed?
        (->> (editor-handler/all-blocks-with-level {:collapse? true})
             (filter (fn [b] (editor-handler/collapsable? (:block/uuid b))))
             (empty?))]
    (reset! *all-collapsed? all-collapsed?)))

(defn- page-mouse-leave
  [e *control-show?]
  (util/stop e)
  (reset! *control-show? false))

(rum/defcs page-blocks-collapse-control <
  [state title *control-show? *all-collapsed?]
  [:a.page-blocks-collapse-control
   {:id (str "control-" title)
    :on-click (fn [event]
                (util/stop event)
                (if @*all-collapsed?
                  (editor-handler/expand-all!)
                  (editor-handler/collapse-all!))
                (swap! *all-collapsed? not))}
   [:span.mt-6 {:class (if @*control-show?
                         "control-show cursor-pointer" "control-hide")}
    (ui/rotating-arrow @*all-collapsed?)]])

;; A page is just a logical block
(rum/defcs ^:large-vars/cleanup-todo page < rum/reactive
  (rum/local false ::all-collapsed?)
  (rum/local false ::control-show?)
  (rum/local nil   ::current-page)
  [state {:keys [repo page-name] :as option}]
  (when-let [path-page-name (or page-name
                                (get-page-name state)
                                (state/get-current-page))]
    (let [current-repo (state/sub :git/current-repo)
          repo (or repo current-repo)
          page-name (util/page-name-sanity-lc path-page-name)
          block-id (parse-uuid page-name)
          block? (boolean block-id)
          format (let [page (if block-id
                              (:block/name (:block/page (db/entity [:block/uuid block-id])))
                              page-name)]
                   (db/get-page-format page))
          journal? (db/journal-page? page-name)
          fmt-journal? (boolean (date/journal-title->int page-name))
          sidebar? (:sidebar? option)
          whiteboard? (:whiteboard? option)
          whiteboard-page? (model/whiteboard-page? page-name)
          route-page-name path-page-name
          page (if block?
                 (->> (:db/id (:block/page (db/entity repo [:block/uuid block-id])))
                      (db/entity repo))
                 (do
                   (when-not (db/entity repo [:block/name page-name])
                     (let [m (block/page-name->map path-page-name true)]
                       (db/transact! repo [m])))
                   (db/pull [:block/name page-name])))
          {:keys [icon]} (:block/properties page)
          page-name (:block/name page)
          page-original-name (:block/original-name page)
          title (or page-original-name page-name)
          icon (or icon "")
          today? (and
                  journal?
                  (= page-name (util/page-name-sanity-lc (date/journal-name))))
          *control-show? (::control-show? state)
          *all-collapsed? (::all-collapsed? state)
          *current-block-page (::current-page state)]
      [:div.flex-1.page.relative
       (merge (if (seq (:block/tags page))
                (let [page-names (model/get-page-names-by-ids (map :db/id (:block/tags page)))]
                  {:data-page-tags (text-util/build-data-value page-names)})
                {})

              {:key path-page-name
               :class (util/classnames [{:is-journals (or journal? fmt-journal?)}])})

       (if whiteboard-page?
         [:div ((state/get-component :whiteboard/tldraw-preview) page-name)] ;; FIXME: this is not reactive
         [:div.relative
          (when (and (not sidebar?) (not block?))
            [:div.flex.flex-row.space-between
             (when (or (mobile-util/native-platform?) (util/mobile?))
               [:div.flex.flex-row.pr-2
                {:style {:margin-left -15}
                 :on-mouse-over (fn [e]
                                  (page-mouse-over e *control-show? *all-collapsed?))
                 :on-mouse-leave (fn [e]
                                   (page-mouse-leave e *control-show?))}
                (page-blocks-collapse-control title *control-show? *all-collapsed?)])
             (when-not whiteboard?
               [:div.flex-1.flex-row
                [:h1.title.ls-page-title (page-title page-name icon title format fmt-journal?)]])
             (when (not config/publishing?)
               [:div.flex.flex-row
                (when plugin-handler/lsp-enabled?
                  (plugins/hook-ui-slot :page-head-actions-slotted nil)
                  (plugins/hook-ui-items :pagebar))])])
          [:div
           (when (and block? (not sidebar?) (not whiteboard?))
             (let [config {:id "block-parent"
                           :block? true}]
               [:div.mb-4
                (component-block/breadcrumb config repo block-id {:level-limit 3})]))

         ;; blocks
<<<<<<< HEAD
           (let [page (if block?
                        (db/entity repo [:block/uuid block-id])
                        page)]
             (page-blocks-cp repo page {:sidebar? sidebar?}))]])
=======
         (let [page (if block?
                      (db/entity repo [:block/uuid block-id])
                      page)
               _ (and block? page (reset! *current-block-page (:block/name (:block/page page))))
               _ (when (and block? (not page))
                   (route-handler/redirect-to-page! @*current-block-page))]
           (page-blocks-cp repo page {:sidebar? sidebar?}))]]
>>>>>>> c45a15d5

       (when today?
         (today-queries repo today? sidebar?))

       (when today?
         (scheduled/scheduled-and-deadlines page-name))

       (when-not block?
         (tagged-pages repo page-name))

       ;; referenced blocks
       (when-not (or block? whiteboard?)
         [:div {:key "page-references"}
          (rum/with-key
            (reference/references route-page-name)
            (str route-page-name "-refs"))])

       (when-not (or block? whiteboard?)
         [:div
          (when (not journal?)
            (hierarchy/structures route-page-name))

          ;; TODO: or we can lazy load them
          (when-not sidebar?
            [:div {:key "page-unlinked-references"}
             (reference/unlinked-references route-page-name)])])])))

(defonce layout (atom [js/window.innerWidth js/window.innerHeight]))

;; scrollHeight
(rum/defcs graph-filter-section < (rum/local false ::open?)
  [state title content {:keys [search-filters]}]
  (let [open? (get state ::open?)]
    (when (and (seq search-filters) (not @open?))
      (reset! open? true))
    [:li.relative
     [:div
      [:button.w-full.px-4.py-2.text-left.focus:outline-none {:on-click #(swap! open? not)}
       [:div.flex.items-center.justify-between
        title
        (if @open? (svg/caret-down) (svg/caret-right))]]
      (content open?)]]))

(rum/defc filter-expand-area
  [open? content]
  [:div.relative.overflow-hidden.transition-all.max-h-0.duration-700
   {:style {:max-height (if @open? 400 0)}}
   content])

(defonce *n-hops (atom nil))
(defonce *focus-nodes (atom []))
(defonce *graph-reset? (atom false))
(defonce *journal? (atom nil))
(defonce *orphan-pages? (atom true))
(defonce *builtin-pages? (atom nil))
(defonce *excluded-pages? (atom true))
(defonce *show-journals-in-page-graph? (atom nil))

(rum/defc ^:large-vars/cleanup-todo graph-filters < rum/reactive
  [graph settings n-hops]
  (let [{:keys [journal? orphan-pages? builtin-pages? excluded-pages?]
         :or {orphan-pages? true}} settings
        journal?' (rum/react *journal?)
        orphan-pages?' (rum/react *orphan-pages?)
        builtin-pages?' (rum/react *builtin-pages?)
        excluded-pages?' (rum/react *excluded-pages?)
        journal? (if (nil? journal?') journal? journal?')
        orphan-pages? (if (nil? orphan-pages?') orphan-pages? orphan-pages?')
        builtin-pages? (if (nil? builtin-pages?') builtin-pages? builtin-pages?')
        excluded-pages? (if (nil? excluded-pages?') excluded-pages? excluded-pages?')
        set-setting! (fn [key value]
                       (let [new-settings (assoc settings key value)]
                         (config-handler/set-config! :graph/settings new-settings)))
        search-graph-filters (state/sub :search/graph-filters)
        focus-nodes (rum/react *focus-nodes)]
    [:div.absolute.top-4.right-4.graph-filters
     [:div.flex.flex-col
      [:div.shadow-xl.rounded-sm
       [:ul
        (graph-filter-section
         [:span.font-medium "Nodes"]
         (fn [open?]
           (filter-expand-area
            open?
            [:div
             [:p.text-sm.opacity-70.px-4
              (let [c1 (count (:nodes graph))
                    s1 (if (> c1 1) "s" "")
                    ;; c2 (count (:links graph))
                    ;; s2 (if (> c2 1) "s" "")
                    ]
                ;; (util/format "%d page%s, %d link%s" c1 s1 c2 s2)
                (util/format "%d page%s" c1 s1))]
             [:div.p-6
              ;; [:div.flex.items-center.justify-between.mb-2
              ;;  [:span "Layout"]
              ;;  (ui/select
              ;;    (mapv
              ;;     (fn [item]
              ;;       (if (= (:label item) layout)
              ;;         (assoc item :selected "selected")
              ;;         item))
              ;;     [{:label "gForce"}
              ;;      {:label "dagre"}])
              ;;    (fn [value]
              ;;      (set-setting! :layout value))
              ;;    "graph-layout")]
              [:div.flex.items-center.justify-between.mb-2
               [:span (t :settings-page/enable-journals)]
               ;; FIXME: why it's not aligned well?
               [:div.mt-1
                (ui/toggle journal?
                           (fn []
                             (let [value (not journal?)]
                               (reset! *journal? value)
                               (set-setting! :journal? value)))
                           true)]]
              [:div.flex.items-center.justify-between.mb-2
               [:span "Orphan pages"]
               [:div.mt-1
                (ui/toggle orphan-pages?
                           (fn []
                             (let [value (not orphan-pages?)]
                               (reset! *orphan-pages? value)
                               (set-setting! :orphan-pages? value)))
                           true)]]
              [:div.flex.items-center.justify-between.mb-2
               [:span "Built-in pages"]
               [:div.mt-1
                (ui/toggle builtin-pages?
                           (fn []
                             (let [value (not builtin-pages?)]
                               (reset! *builtin-pages? value)
                               (set-setting! :builtin-pages? value)))
                           true)]]
              [:div.flex.items-center.justify-between.mb-2
               [:span "Excluded pages"]
               [:div.mt-1
                (ui/toggle excluded-pages?
                           (fn []
                             (let [value (not excluded-pages?)]
                               (reset! *excluded-pages? value)
                               (set-setting! :excluded-pages? value)))
                           true)]]
              (when (seq focus-nodes)
                [:div.flex.flex-col.mb-2
                 [:p {:title "N hops from selected nodes"}
                  "N hops from selected nodes"]
                 (ui/tippy {:html [:div.pr-3 n-hops]}
                           (ui/slider (or n-hops 10)
                                      {:min 1
                                       :max 10
                                       :on-change #(reset! *n-hops (int %))}))])

              [:a.opacity-70.opacity-100 {:on-click (fn []
                                                      (swap! *graph-reset? not)
                                                      (reset! *focus-nodes [])
                                                      (reset! *n-hops nil)
                                                      (state/clear-search-filters!))}
               "Reset Graph"]]]))
         {})
        (graph-filter-section
         [:span.font-medium "Search"]
         (fn [open?]
           (filter-expand-area
            open?
            [:div.p-6
             (if (seq search-graph-filters)
               [:div
                (for [q search-graph-filters]
                  [:div.flex.flex-row.justify-between.items-center.mb-2
                   [:span.font-medium q]
                   [:a.search-filter-close.opacity-70.opacity-100 {:on-click #(state/remove-search-filter! q)}
                    svg/close]])

                [:a.opacity-70.opacity-100 {:on-click state/clear-search-filters!}
                 "Clear All"]]
               [:a.opacity-70.opacity-100 {:on-click #(route-handler/go-to-search! :graph)}
                "Click to search"])]))
         {:search-filters search-graph-filters})]]]]))

(defonce last-node-position (atom nil))
(defn- graph-register-handlers
  [graph focus-nodes n-hops dark?]
  (.on graph "nodeClick"
       (fn [event node]
         (let [x (.-x event)
               y (.-y event)
               drag? (not= [node x y] @last-node-position)]
           (graph/on-click-handler graph node event focus-nodes n-hops drag? dark?))))
  (.on graph "nodeMousedown"
       (fn [event node]
         (reset! last-node-position [node (.-x event) (.-y event)]))))

(rum/defc global-graph-inner < rum/reactive
  [graph settings theme]
  (let [[width height] (rum/react layout)
        dark? (= theme "dark")
        n-hops (rum/react *n-hops)
        reset? (rum/react *graph-reset?)
        focus-nodes (when n-hops (rum/react *focus-nodes))
        graph (if (and (integer? n-hops)
                       (seq focus-nodes)
                       (not (:orphan-pages? settings)))
                (graph-handler/n-hops graph focus-nodes n-hops)
                graph)
        graph (update graph :links (fn [links]
                                     (let [nodes (set (map :id (:nodes graph)))]
                                       (remove (fn [link]
                                                 (and (not (nodes (:source link)))
                                                      (not (nodes (:target link)))))
                                               links))))]
    [:div.relative#global-graph
     (graph/graph-2d {:nodes (:nodes graph)
                      :links (:links graph)
                      :width (- width 24)
                      :height (- height 48)
                      :dark? dark?
                      :register-handlers-fn
                      (fn [graph]
                        (graph-register-handlers graph *focus-nodes *n-hops dark?))
                      :reset? reset?})
     (graph-filters graph settings n-hops)]))

(defn- filter-graph-nodes
  [nodes filters]
  (if (seq filters)
    (let [filter-patterns (map #(re-pattern (str "(?i)" (util/regex-escape %))) filters)]
      (filter (fn [node] (some #(re-find % (:id node)) filter-patterns)) nodes))
    nodes))

(rum/defcs global-graph < rum/reactive
  (mixins/event-mixin
   (fn [state]
     (mixins/listen state js/window "resize"
                    (fn [_e]
                      (reset! layout [js/window.innerWidth js/window.innerHeight])))))
  {:will-mount (fn [state]
                 (state/set-search-mode! :graph)
                 state)
   :will-unmount (fn [state]
                   (reset! *n-hops nil)
                   (reset! *focus-nodes [])
                   (state/set-search-mode! :global)
                   state)}
  [state]
  (let [settings (state/sub-graph-config-settings)
        theme (state/sub :ui/theme)
        graph (graph-handler/build-global-graph theme settings)
        search-graph-filters (state/sub :search/graph-filters)
        graph (update graph :nodes #(filter-graph-nodes % search-graph-filters))]
    (global-graph-inner graph settings theme)))

(rum/defc page-graph-inner < rum/reactive
  [_page graph dark?]
   (let [ show-journals-in-page-graph? (rum/react *show-journals-in-page-graph?) ]
  [:div.sidebar-item.flex-col
             [:div.flex.items-center.justify-between.mb-0
              [:span (t :right-side-bar/show-journals)]
              [:div.mt-1
               (ui/toggle show-journals-in-page-graph? ;my-val;
                           (fn []
                             (let [value (not show-journals-in-page-graph?)]
                               (reset! *show-journals-in-page-graph? value)
                               ))
                          true)]
              ]

   (graph/graph-2d {:nodes (:nodes graph)
                    :links (:links graph)
                    :width 600
                    :height 600
                    :dark? dark?
                    :register-handlers-fn
                    (fn [graph]
                      (graph-register-handlers graph (atom nil) (atom nil) dark?))})]))

(rum/defc page-graph < db-mixins/query rum/reactive
  []
  (let [page (or
              (and (= :page (state/sub [:route-match :data :name]))
                   (state/sub [:route-match :path-params :name]))
              (date/today))
        theme (:ui/theme @state/state)
        dark? (= theme "dark")
        show-journals-in-page-graph (rum/react *show-journals-in-page-graph?)
        graph (if (util/uuid-string? page)
                (graph-handler/build-block-graph (uuid page) theme)
                (graph-handler/build-page-graph page theme show-journals-in-page-graph))]
    (when (seq (:nodes graph))
      (page-graph-inner page graph dark?))))

(defn- sort-pages-by
  [by-item desc? pages]
  (let [comp (if desc? > <)
        by-item (if (= by-item :block/name)
                  (fn [x] (string/lower-case (:block/name x)))
                  by-item)]
    (sort-by by-item comp pages)))

(rum/defc checkbox-opt
  [key checked opts]

  (let [*input (rum/create-ref)
        indeterminate? (boolean (:indeterminate opts))]

    (rum/use-effect!
     #(set! (.-indeterminate (rum/deref *input)) indeterminate?)
     [indeterminate?])

    [:label {:for key}
     [:input.form-checkbox
      (merge {:type    "checkbox"
              :checked (boolean checked)
              :ref *input
              :id      key} opts)]]))

(rum/defc sortable-title
  [title key by-item desc?]
  [:th
   {:class [(name key)]}
   [:a.fade-link {:on-click (fn []
                    (reset! by-item key)
                    (swap! desc? not))}
    [:span.flex.items-center
     [:span.mr-1 title]
     (when (= @by-item key)
       [:span
        (if @desc? (svg/caret-down) (svg/caret-up))])]]])

(defn batch-delete-dialog
  [pages orphaned-pages? refresh-fn]
  (fn [close-fn]
    [:div
     [:div.sm:flex.items-center
      [:div.mx-auto.flex-shrink-0.flex.items-center.justify-center.h-12.w-12.rounded-full.bg-red-100.sm:mx-0.sm:h-10.sm:w-10
       [:span.text-red-600.text-xl
        (ui/icon "alert-triangle")]]
      [:div.mt-3.text-center.sm:mt-0.sm:ml-4.sm:text-left
       [:h3#modal-headline.text-lg.leading-6.font-medium
        (if orphaned-pages?
          (str (t :remove-orphaned-pages) "?")
          (t :page/delete-confirmation))]]]

     [:table.table-auto.cp__all_pages_table.mt-4
      [:thead
       [:tr.opacity-70
        [:th [:span "#"]]
        [:th [:span (t :block/name)]]
        [:th [:span (t :page/backlinks)]]
        (when-not orphaned-pages? [:th [:span (t :page/created-at)]])
        (when-not orphaned-pages? [:th [:span (t :page/updated-at)]])]]

      [:tbody
       (for [[n {:block/keys [name created-at updated-at backlinks] :as page}] (medley/indexed pages)]
         [:tr {:key name}
          [:td.n.w-12 [:span.opacity-70 (str (inc n) ".")]]
          [:td.name [:a {:href     (rfe/href :page {:name (:block/name page)})}
                     (component-block/page-cp {} page)]]
          [:td.backlinks [:span (or backlinks "0")]]
          (when-not orphaned-pages? [:td.created-at [:span (if created-at (date/int->local-time-2 created-at) "Unknown")]])
          (when-not orphaned-pages? [:td.updated-at [:span (if updated-at (date/int->local-time-2 updated-at) "Unknown")]])])]]

     [:div.pt-6.flex.justify-end

      [:span.pr-2
       (ui/button
         (t :cancel)
         :intent "logseq"
         :on-click close-fn)]

      (ui/button
        (t :yes)
        :on-click (fn []
                    (close-fn)
                    (doseq [page-name (map :block/name pages)]
                      (page-handler/delete! page-name #()))
                    (notification/show! (str (t :tips/all-done) "!") :success)
                    (js/setTimeout #(refresh-fn) 200)))]]))

(rum/defcs ^:large-vars/cleanup-todo all-pages < rum/reactive
  (rum/local nil ::pages)
  (rum/local nil ::search-key)
  (rum/local nil ::results-all)
  (rum/local nil ::results)
  (rum/local {} ::checks)
  (rum/local :block/updated-at ::sort-by-item)
  (rum/local true ::desc?)
  (rum/local false ::journals)
  (rum/local false ::whiteboards)
  (rum/local nil ::filter-fn)
  (rum/local 1 ::current-page)
  [state]
  (let [current-repo (state/sub :git/current-repo)
        per-page-num 40
        *sort-by-item (get state ::sort-by-item)
        *desc? (::desc? state)
        *journal? (::journals state)
        *whiteboard? (::whiteboards state)
        *results (::results state)
        *results-all (::results-all state)
        *checks (::checks state)
        *pages (::pages state)
        *current-page (::current-page state)
        *filter-fn (::filter-fn state)
        *search-key (::search-key state)
        *search-input (rum/create-ref)

        *indeterminate (rum/derived-atom
                           [*checks] ::indeterminate
                         (fn [checks]
                           (when-let [checks (vals checks)]
                             (if (every? true? checks)
                               1 (if (some true? checks) -1 0)))))

        mobile? (util/mobile?)
        total-pages (if-not @*results-all 0
                            (js/Math.ceil (/ (count @*results-all) per-page-num)))
        to-page (fn [page]
                  (when (> total-pages 1)
                    (if (and (> page 0)
                             (<= page total-pages))
                      (reset! *current-page page)
                      (reset! *current-page 1))
                    (js/setTimeout #(util/scroll-to-top))))

        search-key (fn [key]
                     (when-let [key (and key (string/trim key))]
                       (if (and (not (string/blank? key))
                                (seq @*results))
                         (reset! *search-key key)
                         (reset! *search-key nil))))

        refresh-pages #(do
                         (reset! *pages nil)
                         (reset! *current-page 1))]

    [:div.flex-1.cp__all_pages
     [:h1.title (t :all-pages)]

     [:div.text-sm.ml-1.opacity-70.mb-4 (t :paginates/pages (count @*results-all))]

     (when current-repo

       ;; all pages
       (when (nil? @*pages)
         (let [pages (->> (page-handler/get-all-pages current-repo)
                          (map-indexed (fn [idx page] (assoc page
                                                             :block/backlinks (count (:block/_refs (db/entity (:db/id page))))
                                                             :block/idx idx))))]
           (reset! *filter-fn
                   (memoize (fn [sort-by-item desc? journal? whiteboard?]
                              (->> pages
                                   (filter #(and
                                             (or (boolean journal?)
                                                 (= false (boolean (:block/journal? %))))
                                             (or (boolean whiteboard?)
                                                 (= false (boolean (:block/whiteboard? %))))))
                                   (sort-pages-by sort-by-item desc?)))))
           (reset! *pages pages)))

       ;; filter results
       (when @*filter-fn
         (let [pages (@*filter-fn @*sort-by-item @*desc? @*journal? @*whiteboard?)

               ;; search key
               pages (if-not (string/blank? @*search-key)
                       (search/fuzzy-search pages (util/page-name-sanity-lc @*search-key)
                                            :limit 20
                                            :extract-fn :block/name)
                       pages)

               _ (reset! *results-all pages)

               pages (take per-page-num (drop (* per-page-num (dec @*current-page)) pages))]

           (reset! *checks (into {} (for [{:block/keys [idx]} pages]
                                      [idx (boolean (get @*checks idx))])))
           (reset! *results pages)))

       (let [has-prev? (> @*current-page 1)
             has-next? (not= @*current-page total-pages)]
         [:div
         [:div.actions
          {:class (util/classnames [{:has-selected (or (nil? @*indeterminate)
                                                       (not= 0 @*indeterminate))}])}
          [:div.l.flex.items-center
           [:div.actions-wrap
            (ui/button
              [(ui/icon "trash" {:style {:font-size 15}}) (t :delete)]
              :on-click (fn []
                          (let [selected (filter (fn [[_ v]] v) @*checks)
                                selected (and (seq selected)
                                              (into #{} (for [[k _] selected] k)))]
                            (when-let [pages (and selected (filter #(contains? selected (:block/idx %)) @*results))]
                              (state/set-modal! (batch-delete-dialog pages false #(do
                                                                                    (reset! *checks nil)
                                                                                    (refresh-pages)))))))
              :class "fade-link"
              :small? true)]

           [:div.search-wrap.flex.items-center.pl-2
            (let [search-fn (fn []
                              (let [^js input (rum/deref *search-input)]
                                (search-key (.-value input))
                                (reset! *current-page 1)))
                  reset-fn (fn []
                             (let [^js input (rum/deref *search-input)]
                               (set! (.-value input) "")
                               (reset! *search-key nil)))]

              [(ui/button (ui/icon "search")
                 :on-click search-fn
                 :small? true)
               [:input.form-input {:placeholder   (t :search/page-names)
                                   :on-key-up     (fn [^js e]
                                                    (let [^js target (.-target e)]
                                                      (if (string/blank? (.-value target))
                                                        (reset! *search-key nil)
                                                        (cond
                                                          (= 13 (.-keyCode e)) (search-fn)
                                                          (= 27 (.-keyCode e)) (reset-fn)))))
                                   :ref           *search-input
                                   :default-value ""}]

               (when (not (string/blank? @*search-key))
                 [:a.cancel {:on-click reset-fn}
                  (ui/icon "x")])])]]

          [:div.r.flex.items-center.justify-between
           [:div
            (ui/tippy
             {:html  [:small (str (t :page/show-whiteboards) " ?")]
              :arrow true}
             [:a.button.whiteboard
              {:class    (util/classnames [{:active (boolean @*whiteboard?)}])
               :on-click #(reset! *whiteboard? (not @*whiteboard?))}
              (ui/icon "whiteboard" {:style {:fontSize ui/icon-size}})])]
           [:div
            (ui/tippy
             {:html  [:small (str (t :page/show-journals) " ?")]
              :arrow true}
             [:a.button.journal
              {:class    (util/classnames [{:active (boolean @*journal?)}])
               :on-click #(reset! *journal? (not @*journal?))}
              (ui/icon "calendar" {:style {:fontSize ui/icon-size}})])]

           [:div.paginates
            [:span.flex.items-center
             {:class (util/classnames [{:is-first (= 1 @*current-page)
                                        :is-last  (= @*current-page total-pages)}])}
             (when has-prev?
               [:a.py-4.pr-2.fade-link {:on-click #(to-page (dec @*current-page))} (ui/icon "caret-left") (str " " (t :paginates/prev))])
             [:span.opacity-60 (str @*current-page "/" total-pages)]
             (when has-next?
               [:a.py-4.pl-2.fade-link {:on-click #(to-page (inc @*current-page))} (str (t :paginates/next) " ") (ui/icon "caret-right")])]]

           (ui/dropdown-with-links
            (fn [{:keys [toggle-fn]}]
              [:a.button.fade-link
               {:on-click toggle-fn}
               (ui/icon "dots" {:style {:fontSize ui/icon-size}})])
            [{:title (t :remove-orphaned-pages)
              :options {:on-click (fn []
                                    (let [orphaned-pages (model/get-orphaned-pages {})
                                          orphaned-pages? (seq orphaned-pages)]
                                      (if orphaned-pages?
                                        (state/set-modal!
                                         (batch-delete-dialog
                                          orphaned-pages  true
                                          #(do
                                             (reset! *checks nil)
                                             (refresh-pages))))
                                        (notification/show! "Congratulations, no orphaned pages in your graph!" :success))))}
              :icon (ui/icon "file-x")}
             {:title (t :all-files)
              :options {:href (rfe/href :all-files)}
              :icon (ui/icon "files")}]
            {})]]

         [:table.table-auto.cp__all_pages_table
          [:thead
           [:tr
            [:th.selector
             (checkbox-opt "all-pages-select-all"
                           (= 1 @*indeterminate)
                           {:on-change     (fn []
                                             (let [indeterminate? (= -1 @*indeterminate)
                                                   all? (= 1 @*indeterminate)]
                                               (doseq [{:block/keys [idx]} @*results]
                                                 (swap! *checks assoc idx (or indeterminate? (not all?))))))
                            :indeterminate (= -1 @*indeterminate)})]

            (sortable-title (t :block/name) :block/name *sort-by-item *desc?)
            (when-not mobile?
              [(sortable-title (t :page/backlinks) :block/backlinks *sort-by-item *desc?)
               (sortable-title (t :page/created-at) :block/created-at *sort-by-item *desc?)
               (sortable-title (t :page/updated-at) :block/updated-at *sort-by-item *desc?)])]]

          [:tbody
           (for [{:block/keys [idx name created-at updated-at backlinks] :as page} @*results]
             (when-not (string/blank? name)
               [:tr {:key name}
                [:td.selector
                 (checkbox-opt (str "label-" idx)
                               (get @*checks idx)
                               {:on-change (fn []
                                             (swap! *checks update idx not))})]

                [:td.name [:a {:on-click (fn [e]
                                           (let [repo (state/get-current-repo)]
                                             (when (gobj/get e "shiftKey")
                                               (state/sidebar-add-block!
                                                repo
                                                (:db/id page)
                                                :page))))
                               :href     (rfe/href :page {:name (:block/name page)})}
                           (component-block/page-cp {} page)]]

                (when-not mobile?
                  [:td.backlinks [:span backlinks]])

                (when-not mobile?
                  [:td.created-at [:span (if created-at
                                           (date/int->local-time-2 created-at)
                                           "Unknown")]])
                (when-not mobile?
                  [:td.updated-at [:span (if updated-at
                                           (date/int->local-time-2 updated-at)
                                           "Unknown")]])]))]]

         [:div.paginates
          [:span]
          [:span.flex.items-center
           (when has-prev?
             [:a.py-4.text-sm.fade-link {:on-click #(to-page (dec @*current-page))} (ui/icon "caret-left") (str " " (t :paginates/prev))])
           (when has-next?
             [:a.py-4.pl-2.text-sm.fade-link {:on-click #(to-page (inc @*current-page))} (str (t :paginates/next) " ") (ui/icon "caret-right")])]]]))]))<|MERGE_RESOLUTION|>--- conflicted
+++ resolved
@@ -430,20 +430,13 @@
                 (component-block/breadcrumb config repo block-id {:level-limit 3})]))
 
          ;; blocks
-<<<<<<< HEAD
-           (let [page (if block?
-                        (db/entity repo [:block/uuid block-id])
-                        page)]
-             (page-blocks-cp repo page {:sidebar? sidebar?}))]])
-=======
          (let [page (if block?
                       (db/entity repo [:block/uuid block-id])
                       page)
                _ (and block? page (reset! *current-block-page (:block/name (:block/page page))))
                _ (when (and block? (not page))
                    (route-handler/redirect-to-page! @*current-block-page))]
-           (page-blocks-cp repo page {:sidebar? sidebar?}))]]
->>>>>>> c45a15d5
+           (page-blocks-cp repo page {:sidebar? sidebar?}))]])
 
        (when today?
          (today-queries repo today? sidebar?))
@@ -981,7 +974,7 @@
              [:a.button.whiteboard
               {:class    (util/classnames [{:active (boolean @*whiteboard?)}])
                :on-click #(reset! *whiteboard? (not @*whiteboard?))}
-              (ui/icon "whiteboard" {:style {:fontSize ui/icon-size}})])]
+              (ui/icon "whiteboard" {:extension? true :style {:fontSize ui/icon-size}})])]
            [:div
             (ui/tippy
              {:html  [:small (str (t :page/show-journals) " ?")]

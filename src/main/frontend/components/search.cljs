(ns frontend.components.search
  (:require [rum.core :as rum]
            [lambdaisland.glogi :as log]
            [frontend.util :as util]
            [frontend.components.block :as block]
            [frontend.components.svg :as svg]
            [frontend.handler.route :as route]
            [frontend.handler.editor :as editor-handler]
            [frontend.handler.page :as page-handler]
            [frontend.handler.block :as block-handler]
            [frontend.handler.notification :as notification]
            [frontend.db :as db]
            [frontend.db.model :as model]
            [frontend.handler.search :as search-handler]
            [frontend.extensions.pdf.assets :as pdf-assets]
            [frontend.ui :as ui]
            [frontend.state :as state]
            [frontend.mixins :as mixins]
            [frontend.config :as config]
            [clojure.string :as string]
            [frontend.context.i18n :refer [t]]
            [frontend.date :as date]
            [reitit.frontend.easy :as rfe]
            [frontend.modules.shortcut.core :as shortcut]))

(defn highlight-exact-query
  [content q]
  (if (or (string/blank? content) (string/blank? q))
    content
    (when (and content q)
      (let [q-words (string/split q #" ")
            lc-content (util/search-normalize content (state/enable-search-remove-accents?))
            lc-q (util/search-normalize q (state/enable-search-remove-accents?))]
        (if (and (string/includes? lc-content lc-q)
                 (not (util/safe-re-find #" " q)))
          (let [i (string/index-of lc-content lc-q)
                [before after] [(subs content 0 i) (subs content (+ i (count q)))]]
            [:div
             (when-not (string/blank? before)
               [:span before])
             [:mark.p-0.rounded-none (subs content i (+ i (count q)))]
             (when-not (string/blank? after)
               [:span after])])
          (let [elements (loop [words q-words
                                content content
                                result []]
                           (if (and (seq words) content)
                             (let [word (first words)
                                   lc-word (util/search-normalize word (state/enable-search-remove-accents?))
                                   lc-content (util/search-normalize content (state/enable-search-remove-accents?))]
                               (if-let [i (string/index-of lc-content lc-word)]
                                 (recur (rest words)
                                        (subs content (+ i (count word)))
                                        (vec
                                         (concat result
                                                 [[:span (subs content 0 i)]
                                                  [:mark.p-0.rounded-none (subs content i (+ i (count word)))]])))
                                 (recur nil
                                        content
                                        result)))
                             (conj result [:span content])))]
            [:p {:class "m-0"} elements]))))))

(rum/defc search-result-item
  [type content]
  [:.text-sm.font-medium.flex.items-baseline
   [:.text-xs.rounded.border.mr-2.px-1 {:title type}
    (get type 0)]
   content])

(rum/defc block-search-result-item
  [repo uuid format content q search-mode]
  (let [content (search-handler/sanity-search-content format content)]
    [:div
     (when (not= search-mode :page)
       [:div {:class "mb-1" :key "parents"}
        (block/breadcrumb {:id "block-search-block-parent"
                           :block? true
                           :search? true}
                          repo
                          (clojure.core/uuid uuid)
                          {:indent? false})])
     [:div {:class "font-medium" :key "content"}
      (highlight-exact-query content q)]]))

(defonce search-timeout (atom nil))

(defn- search-on-chosen-open-link
  [repo search-q {:keys [data type alias]}]
  (search-handler/add-search-to-recent! repo search-q)
  (search-handler/clear-search!)
  (case type
    :block
    ;; Open the first link in a block's content
    (let [block-uuid (uuid (:block/uuid data))
          block (:block/content (db/entity [:block/uuid block-uuid]))
          link (re-find editor-handler/url-regex block)]
      (if link
        (js/window.open link)
        (notification/show! "No link found on this block." :warning)))

    :page
    ;; Open the first link found in a page's properties
    (let [data (or alias data)
          page (when data (db/entity [:block/name (util/page-name-sanity-lc data)]))
          link (some #(re-find editor-handler/url-regex (val %)) (:block/properties page))]
      (if link
        (js/window.open link)
        (notification/show! "No link found on this page's properties." :warning)))

    nil)
  (state/close-modal!))

(defn- search-on-chosen
  [repo search-q {:keys [type data alias]}]
  (search-handler/add-search-to-recent! repo search-q)
  (search-handler/clear-search!)
  (case type
    :graph-add-filter
    (state/add-graph-search-filter! search-q)

    :new-page
    (page-handler/create! search-q {:redirect? true})

    :new-whiteboard
    (route/redirect-to-whiteboard! search-q)

    :page
    (let [data (or alias data)]
      (cond
        (model/whiteboard-page? data)
        (route/redirect-to-whiteboard! data)
        :else
        (route/redirect-to-page! data)))

    :file
    (route/redirect! {:to :file
                      :path-params {:path data}})

    :block
    (let [block-uuid (uuid (:block/uuid data))
          collapsed? (db/parents-collapsed? repo block-uuid)
          page (:block/page (db/entity [:block/uuid block-uuid]))
          page-name (:block/name page)
          long-page? (block-handler/long-page? repo (:db/id page))]
      (if page
        (cond
          (model/whiteboard-page? page-name)
          (route/redirect-to-whiteboard! page-name {:block-id block-uuid})

          (or collapsed? long-page?)
          (route/redirect-to-page! block-uuid)

          :else
          (route/redirect-to-page! (:block/name page) {:anchor (str "ls-block-" (:block/uuid data))}))
        ;; search indice outdated
        (println "[Error] Block page missing: "
                 {:block-id block-uuid
                  :block (db/pull [:block/uuid block-uuid])})))
    nil)
  (state/close-modal!))

(defn- search-on-shift-chosen
  [repo search-q {:keys [type data alias]}]
  (search-handler/add-search-to-recent! repo search-q)
  (case type
    :page
    (let [data (or alias data)
          page (when data (db/entity [:block/name (util/page-name-sanity-lc data)]))]
      (when page
        (state/sidebar-add-block!
         repo
         (:db/id page)
         :page)))

    :block
    (let [block-uuid (uuid (:block/uuid data))
          block (db/entity [:block/uuid block-uuid])]
      (state/sidebar-add-block!
       repo
       (:db/id block)
       :block))

    :new-page
    (page-handler/create! search-q)

    :file
    (route/redirect! {:to :file
                      :path-params {:path data}})

    nil)
  (state/close-modal!))

(defn- search-item-render
  [search-q {:keys [type data alias]}]
  (let [search-mode (state/get-search-mode)
        data (if (string? data) (pdf-assets/fix-local-asset-filename data) data)]
    [:div {:class "py-2"}
     (case type
       :graph-add-filter
       [:b search-q]

       :new-page
       [:div.text.font-bold (str (t :new-page) ": ")
        [:span.ml-1 (str "\"" (string/trim search-q) "\"")]]

       :new-whiteboard
       [:div.text.font-bold (str (t :new-whiteboard) ": ")
        [:span.ml-1 (str "\"" (string/trim search-q) "\"")]]

       :page
       [:span {:data-page-ref data}
        (when alias
          (let [target-original-name (model/get-page-original-name alias)]
            [:span.mr-2.text-sm.font-medium.mb-2 (str "Alias -> " target-original-name)]))
        (search-result-item "Page" (highlight-exact-query data search-q))]

       :file
       (search-result-item "File" (highlight-exact-query data search-q))

       :block
       (let [{:block/keys [page uuid]} data  ;; content here is normalized
             page (util/get-page-original-name page)
             repo (state/sub :git/current-repo)
             format (db/get-page-format page)
             block (model/query-block-by-uuid uuid)
             content (:block/content block)]
         [:span {:data-block-ref uuid}
          (search-result-item "Block"  (if block
                                         (block-search-result-item repo uuid format content search-q search-mode)
                                         (do (log/error "search result with non-existing uuid: " data)
                                             (str "Cache is outdated. Please click the 'Re-index' button in the graph's dropdown menu."))))])

       nil)]))

(rum/defc search-auto-complete
  [{:keys [pages files blocks has-more?] :as result} search-q all?]
  (let [pages (when-not all? (map (fn [page]
                                    (let [alias (model/get-redirect-page-name page)]
                                      (cond->
                                       {:type :page
                                        :data page}
                                        (and alias
                                             (not= (util/page-name-sanity-lc page)
                                                   (util/page-name-sanity-lc alias)))
                                        (assoc :alias alias))))
                                  (remove nil? pages)))
        files (when-not all? (map (fn [file] {:type :file :data file}) files))
        blocks (map (fn [block] {:type :block :data block}) blocks)
        search-mode (state/sub :search/mode)
        new-page (if (or
                      (and (seq pages)
                           (= (util/safe-page-name-sanity-lc search-q)
                              (util/safe-page-name-sanity-lc (:data (first pages)))))
                      (nil? result)
                      all?)
                   []
                   (if (state/enable-whiteboards?)
                     [{:type :new-page} {:type :new-whiteboard}]
                     [{:type :new-page}]))
        result (cond
                 config/publishing?
                 (concat pages files blocks)

                 (= :whiteboard/link search-mode)
                 (concat pages blocks)

                 :else
                 (concat new-page pages files blocks))
        result (if (= search-mode :graph)
                 [{:type :graph-add-filter}]
                 result)
        repo (state/get-current-repo)]
    [:div
     (ui/auto-complete
      result
      {:class "search-results"
       :on-chosen #(search-on-chosen repo search-q %)
       :on-shift-chosen #(search-on-shift-chosen repo search-q %)
       :item-render #(search-item-render search-q %)
       :on-chosen-open-link #(search-on-chosen-open-link repo search-q %)})
     (when (and has-more? (util/electron?) (not all?))
       [:div.px-2.py-4.search-more
        [:a.text-sm.font-medium {:href (rfe/href :search {:q search-q})
                                 :on-click (fn []
                                             (when-not (string/blank? search-q)
                                               (state/close-modal!)
                                               (search-handler/search (state/get-current-repo) search-q {:limit 1000
                                                                                                         :more? true})
                                               (search-handler/clear-search!)))}
         (t :more)]])]))

(rum/defc recent-search-and-pages
  [in-page-search?]
  [:div.recent-search
   [:div.px-4.py-2.text-sm.opacity-70.flex.flex-row.justify-between.align-items
    [:div "Recent search:"]
    (ui/with-shortcut :go/search-in-page "bottom"
      [:div.flex-row.flex.align-items
       [:div.mr-2 "Search blocks in page:"]
       [:div {:style {:margin-top 3}}
        (ui/toggle in-page-search?
                   (fn [_value]
                     (state/set-search-mode! (if in-page-search? :global :page)))
                   true)]
       (ui/tippy {:html [:div
                         ;; TODO: fetch from config
                         "Tip: " [:code (util/->platform-shortcut "Ctrl + Shift + p")] " to open the commands palette"]
                  :interactive     true
                  :arrow           true
                  :theme       "monospace"}
                 [:a.inline-block.fade-link
                  {:style {:margin-left 12}
                   :on-click #(state/toggle! :ui/command-palette-open?)}
                  (ui/icon "command" {:style {:font-size 20}})])])]
   (let [recent-search (mapv (fn [q] {:type :search :data q}) (db/get-key-value :recent/search))
         pages (->> (db/get-key-value :recent/pages)
                    (remove nil?)
                    (filter string?)
                    (remove #(= (string/lower-case %) "contents"))
                    (mapv (fn [page] {:type :page :data page})))
         result (concat (take 5 recent-search) pages)]
     (ui/auto-complete
      result
      {:on-chosen (fn [{:keys [type data]}]
                    (case type
                      :page
                      (do (route/redirect-to-page! data)
                          (state/close-modal!))
                      :search
                      (let [q data]
                        (state/set-q! q)
                        (let [search-mode (state/get-search-mode)
                              opts (if (= :page search-mode)
                                     (let [current-page (or (state/get-current-page)
                                                            (date/today))]
                                       {:page-db-id (:db/id (db/entity [:block/name (util/page-name-sanity-lc current-page)]))})
                                     {})]
                          (if (= :page search-mode)
                            (search-handler/search (state/get-current-repo) q opts)
                            (search-handler/search (state/get-current-repo) q))))

                      nil))
       :on-shift-chosen (fn [{:keys [type data]}]
                          (case type
                            :page
                            (let [page data]
                              (when (string? page)
                                (when-let [page (db/pull [:block/name (util/page-name-sanity-lc page)])]
<<<<<<< HEAD
                                  (state/sidebar-add-block!
                                   (state/get-current-repo)
                                   (:db/id page)
                                   :page))))
=======
                                 (state/sidebar-add-block!
                                  (state/get-current-repo)
                                  (:db/id page)
                                  :page))
                                (state/close-modal!)))
>>>>>>> fee4c376

                            nil))
       :item-render (fn [{:keys [type data]}]
                      (case type
                        :search [:div.flex-row.flex.search-item.font-medium
                                 svg/search
                                 [:span.ml-2 data]]
                        :page (when-let [original-name (model/get-page-original-name data)] ;; might be block reference
                                (search-result-item "Page" original-name))
                        nil))}))])

(defn default-placeholder
  [search-mode]
  (cond
    config/publishing?
    (t :search/publishing)

    (= search-mode :whiteboard/link)
    (t :whiteboard/link-whiteboard-or-block)

    :else
    (t :search)))

(rum/defcs search-modal < rum/reactive
  (shortcut/disable-all-shortcuts)
  (mixins/event-mixin
   (fn [state]
     (mixins/hide-when-esc-or-outside
      state
      :on-hide (fn []
                 (search-handler/clear-search!)))))
  [state]
  (let [search-result (state/sub :search/result)
        search-q (state/sub :search/q)
        search-mode (state/sub :search/mode)
        timeout 300
        in-page-search? (= search-mode :page)]
    [:div.cp__palette.cp__palette-main
     [:div.ls-search
      [:div.input-wrap
      [:input.cp__palette-input.w-full
       {:type          "text"
        :auto-focus    true
        :placeholder   (case search-mode
                         :graph
                         (t :graph-search)
                         :page
                         (t :page-search)
                         (default-placeholder search-mode))
        :auto-complete (if (util/chrome?) "chrome-off" "off") ; off not working here
        :value         search-q
        :on-change     (fn [e]
                         (when @search-timeout
                           (js/clearTimeout @search-timeout))
                         (let [value (util/evalue e)
                               is-composing? (util/onchange-event-is-composing? e)] ;; #3199
                           (if (and (string/blank? value) (not is-composing?))
                             (search-handler/clear-search! false)
                             (let [search-mode (state/get-search-mode)
                                   opts (if (= :page search-mode)
                                          (when-let [current-page (or (state/get-current-page)
                                                                      (date/today))]
                                            {:page-db-id (:db/id (db/entity [:block/name (util/page-name-sanity-lc current-page)]))})
                                          {})]
                               (state/set-q! value)
                               (reset! search-timeout
                                       (js/setTimeout
                                        (fn []
                                          (if (= :page search-mode)
                                            (search-handler/search (state/get-current-repo) value opts)
                                            (search-handler/search (state/get-current-repo) value)))
                                        timeout))))))}]]
      [:div.search-results-wrap
       (if (seq search-result)
         (search-auto-complete search-result search-q false)
         (recent-search-and-pages in-page-search?))]]]))

(rum/defc more < rum/reactive
  [route]
  (let [search-q (get-in route [:path-params :q])
        search-result (state/sub :search/more-result)]
    [:div#search.flex-1.flex
     [:div.inner
      [:h1.title (t :search/result-for) [:i search-q]]
      [:p.font-medium.tx-sm (str (count (:blocks search-result)) " " (t :search/items))]
      [:div#search-wrapper.relative.w-full.text-gray-400.focus-within:text-gray-600
       (when-not (string/blank? search-q)
         (search-auto-complete search-result search-q true))]]]))<|MERGE_RESOLUTION|>--- conflicted
+++ resolved
@@ -347,18 +347,11 @@
                             (let [page data]
                               (when (string? page)
                                 (when-let [page (db/pull [:block/name (util/page-name-sanity-lc page)])]
-<<<<<<< HEAD
-                                  (state/sidebar-add-block!
-                                   (state/get-current-repo)
-                                   (:db/id page)
-                                   :page))))
-=======
                                  (state/sidebar-add-block!
                                   (state/get-current-repo)
                                   (:db/id page)
                                   :page))
                                 (state/close-modal!)))
->>>>>>> fee4c376
 
                             nil))
        :item-render (fn [{:keys [type data]}]

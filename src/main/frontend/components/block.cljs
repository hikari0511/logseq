--- conflicted
+++ resolved
@@ -388,18 +388,10 @@
     deval))
 
 (rum/defc page-preview-trigger
-<<<<<<< HEAD
-  [{:keys [children sidebar? tippy-position tippy-distance fixed-position? open?] :as config} page-name]
-  (let [redirect-page-name (model/get-redirect-page-name page-name (:block/alias? config))
-        page-original-name (model/get-page-original-name redirect-page-name)
-        debounced-open? (use-delayed-open open? page-name)
-        manual? (not (nil? open?))
-=======
   [{:keys [children sidebar? tippy-position tippy-distance fixed-position? open? manual?] :as config} page-name]
   (let [redirect-page-name (model/get-redirect-page-name page-name (:block/alias? config))
         page-original-name (model/get-page-original-name redirect-page-name)
         debounced-open? (use-delayed-open open? page-name)
->>>>>>> 11143061
         html-template (fn []
                         [:div.tippy-wrapper.overflow-y-auto.p-4
                          {:style {:width          600
@@ -423,11 +415,7 @@
                            (editor-handler/insert-first-page-block-if-not-exists! redirect-page-name)
                            (when-let [f (state/get-page-blocks-cp)]
                              (f (state/get-current-repo) page {:sidebar? sidebar? :preview? true})))])]
-<<<<<<< HEAD
-    (if (and manual? open?)
-=======
     (if (or (not manual?) open?)
->>>>>>> 11143061
       (ui/tippy {:html            html-template
                  :interactive     true
                  :open?           debounced-open?

--- conflicted
+++ resolved
@@ -62,7 +62,6 @@
                       :href url}
                   (db/get-repo-path url)])
                [:div.controls
-<<<<<<< HEAD
                 (when (e/encrypted-db? url)
                   [:a.control {:title "Show encryption information about this graph"
                                :on-click (fn []
@@ -72,21 +71,8 @@
                                            "Sync with the local directory"
                                            "Clone again and re-index the db")
                                   :on-click (fn []
-                                              (if local?
-                                                (nfs-handler/rebuild-index! url
-                                                                            repo-handler/create-today-journal!)
-                                                (repo-handler/rebuild-index! url))
-                                              (js/setTimeout
-                                               (fn []
-                                                 (route-handler/redirect! {:to :home}))
-                                               500))}
-=======
-                [:a.control {:title (if local?
-                                      "Sync with the local directory"
-                                      "Clone again and re-index the db")
-                             :on-click (fn []
-                                         (repo-handler/re-index! nfs-handler/rebuild-index!))}
->>>>>>> 124d2b62
+                                              (repo-handler/re-index! nfs-handler/rebuild-index!)
+                                              )}
                  "Re-index"]
                 [:a.control.ml-4 {:title "Clone again and re-index the db"
                                   :on-click (fn []

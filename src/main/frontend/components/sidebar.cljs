(ns frontend.components.sidebar
  (:require [cljs-drag-n-drop.core :as dnd]
            [clojure.string :as string]
            [frontend.components.command-palette :as command-palette]
            [frontend.components.header :as header]
            [frontend.components.journal :as journal]
            [frontend.components.onboarding :as onboarding]
            [frontend.components.plugins :as plugins]
            [frontend.components.repo :as repo]
            [frontend.components.right-sidebar :as right-sidebar]
            [frontend.components.select :as select]
            [frontend.components.svg :as svg]
            [frontend.components.theme :as theme]
            [frontend.components.widgets :as widgets]
            [frontend.components.find-in-page :as find-in-page]
            [frontend.config :as config]
            [frontend.context.i18n :refer [t]]
            [frontend.db :as db]
            [frontend.db-mixins :as db-mixins]
            [frontend.db.model :as db-model]
            [frontend.extensions.pdf.assets :as pdf-assets]
            [frontend.extensions.srs :as srs]
            [frontend.handler.common :as common-handler]
            [frontend.handler.editor :as editor-handler]
            [frontend.handler.mobile.swipe :as swipe]
            [frontend.handler.page :as page-handler]
            [frontend.handler.route :as route-handler]
            [frontend.handler.user :as user-handler]
            [frontend.mixins :as mixins]
            [frontend.mobile.action-bar :as action-bar]
            [frontend.mobile.footer :as footer]
            [frontend.mobile.mobile-bar :refer [mobile-bar]]
            [frontend.mobile.util :as mobile-util]
            [frontend.modules.shortcut.data-helper :as shortcut-dh]
            [frontend.state :as state]
            [frontend.ui :as ui]
            [frontend.util :as util]
            [frontend.util.cursor :as cursor]
            [goog.dom :as gdom]
            [goog.object :as gobj]
            [react-draggable]
            [reitit.frontend.easy :as rfe]
            [rum.core :as rum]))

(rum/defc nav-content-item < rum/reactive
  [name {:keys [class]} child]

  [:div.nav-content-item
   {:class (util/classnames [class {:is-expand (not (state/sub [:ui/navigation-item-collapsed? class]))}])}
   [:div.nav-content-item-inner
    [:div.header.items-center.mb-1
     {:on-click (fn [^js/MouseEvent _e]
                  (state/toggle-navigation-item-collapsed! class))}
     [:div.font-medium.fade-link name]
     [:span
      [:a.more svg/arrow-down-v2]]]
    [:div.bd child]]])

(defn- delta-y
  [e]
  (when-let [target (.. e -target)]
    (let [rect (.. target getBoundingClientRect)]
      (- (.. e -pageY) (.. rect -top)))))

(defn- move-up?
  [e]
  (let [delta (delta-y e)]
    (< delta 14)))

(rum/defc page-name
  [name icon recent?]
  (let [original-name (db-model/get-page-original-name name)
        whiteboard-page? (db-model/whiteboard-page? name)]
    [:a {:on-click (fn [e]
                     (let [name (util/safe-page-name-sanity-lc name)
                           source-page (db-model/get-alias-source-page (state/get-current-repo) name)
                           name (if (empty? source-page) name (:block/name source-page))]
                       (if (and (gobj/get e "shiftKey") (not whiteboard-page?))
                         (when-let [page-entity (if (empty? source-page) (db/entity [:block/name name]) source-page)]
                           (state/sidebar-add-block!
                            (state/get-current-repo)
                            (:db/id page-entity)
                            :page))
                         (if whiteboard-page?
                           (route-handler/redirect-to-whiteboard! name)
                           (route-handler/redirect-to-page! name {:click-from-recent? recent?})))))}
     [:span.page-icon (if whiteboard-page?
                        [:span.tie.tie-whiteboard]
                        icon)]
     (pdf-assets/fix-local-asset-filename original-name)]))

(defn get-page-icon [page-entity]
  (let [default-icon (ui/icon "page")
        from-properties (get-in (into {} page-entity) [:block/properties :icon])]
    (or
     (when (not= from-properties "") from-properties)
     default-icon))) ;; Fall back to default if icon is undefined or empty

(rum/defcs favorite-item <
  (rum/local nil ::up?)
  (rum/local nil ::dragging-over)
  [state _t name icon]
  (let [up? (get state ::up?)
        dragging-over (get state ::dragging-over)
        target (state/sub :favorites/dragging)]
    [:li.favorite-item
     {:key name
      :title name
      :data-ref name
      :class (if (and target @dragging-over (not= target @dragging-over))
               "dragging-target"
               "")
      :draggable true
      :on-drag-start (fn [_event]
                       (state/set-state! :favorites/dragging name))
      :on-drag-over (fn [e]
                      (util/stop e)
                      (reset! dragging-over name)
                      (when-not (= name (get @state/state :favorites/dragging))
                        (reset! up? (move-up? e))))
      :on-drag-leave (fn [_e]
                       (reset! dragging-over nil))
      :on-drop (fn [e]
                 (page-handler/reorder-favorites! {:to name
                                                   :up? (move-up? e)})
                 (reset! up? nil)
                 (reset! dragging-over nil))}
     (page-name name icon false)]))

(rum/defc favorites < rum/reactive
  [t]
  (nav-content-item
   [:a.flex.items-center.text-sm.font-medium.rounded-md.wrap-th
    (ui/icon "star mr-1" {:style {:font-size 16}})
    [:span.flex-1.ml-1 (string/upper-case (t :left-side-bar/nav-favorites))]]

   {:class "favorites"
    :edit-fn
    (fn [e]
      (rfe/push-state :page {:name "Favorites"})
      (util/stop e))}

   (let [favorites (->> (:favorites (state/sub-graph-config))
                        (remove string/blank?)
                        (filter string?))]
     (when (seq favorites)
       [:ul.favorites.text-sm
        (for [name favorites]
          (when-not (string/blank? name)
            (when-let [entity (db/entity [:block/name (util/safe-page-name-sanity-lc name)])]
              (let [icon (get-page-icon entity)]
                (favorite-item t name icon)))))]))))

(rum/defc recent-pages < rum/reactive db-mixins/query
  [t]
  (nav-content-item
   [:a.flex.items-center.text-sm.font-medium.rounded-md.wrap-th
    (ui/icon "history mr-2" {:style {:font-size 16}})
    [:span.flex-1
     (string/upper-case (t :left-side-bar/nav-recent-pages))]]

   {:class "recent"}

   (let [pages (->> (db/sub-key-value :recent/pages)
                    (remove string/blank?)
                    (filter string?)
                    (map (fn [page] {:lowercase (util/safe-page-name-sanity-lc page)
                                     :page page}))
                    (util/distinct-by :lowercase)
                    (map :page))]
     [:ul.text-sm
      (for [name pages]
        (when-let [entity (db/entity [:block/name (util/safe-page-name-sanity-lc name)])]
          [:li.recent-item.select-none
           {:key name
            :title name
            :data-ref name}
           (page-name name (get-page-icon entity) true)]))])))

(rum/defcs flashcards < db-mixins/query rum/reactive
  {:did-mount (fn [state]
                (srs/update-cards-due-count!)
                state)}
  [_state srs-open?]
  (let [num (state/sub :srs/cards-due-count)]
    [:a.item.group.flex.items-center.px-2.py-2.text-sm.font-medium.rounded-md
     {:class (util/classnames [{:active srs-open?}])
      :on-click #(do
                   (srs/update-cards-due-count!)
                   (state/pub-event! [:modal/show-cards]))}
     (ui/icon "infinity")
     [:span.flex-1 (t :right-side-bar/flashcards)]
     (when (and num (not (zero? num)))
       [:span.ml-3.inline-block.py-0.5.px-3.text-xs.font-medium.rounded-full.fade-in num])]))

(defn get-default-home-if-valid
  []
  (when-let [default-home (state/get-default-home)]
    (let [page (:page default-home)
          page (when (and (string? page)
                          (not (string/blank? page)))
                 (db/entity [:block/name (util/safe-page-name-sanity-lc page)]))]
      (if page
        default-home
        (dissoc default-home :page)))))

(defn sidebar-item
  [{on-click-handler :on-click-handler
    class :class
    title :title
    icon :icon
    active :active
    href :href}]
  [:div
   {:class class}
   [:a.item.group.flex.items-center.px-2.py-2.text-sm.font-medium.rounded-md
    {:on-click on-click-handler
     :class (when active "active")
     :href href}
    (ui/icon (str icon))
    [:span.flex-1 title]]])

(rum/defc sidebar-nav
  [route-match close-modal-fn left-sidebar-open? srs-open?]
  (let [default-home (get-default-home-if-valid)
        route-name (get-in route-match [:data :name])]

    [:div.left-sidebar-inner.flex-1.flex.flex-col.min-h-0
     {:on-click #(when-let [^js target (and (util/sm-breakpoint?) (.-target %))]
                   (when (some (fn [sel] (boolean (.closest target sel)))
                               [".favorites .bd" ".recent .bd" ".dropdown-wrapper" ".nav-header"])
                     (close-modal-fn)))}
     [:div.flex.flex-col.pb-4.wrap.gap-4
      [:nav.px-4.flex.flex-col.gap-1 {:aria-label "Navigation menu"}
       (repo/repos-dropdown)

       [:div.nav-header.flex.gap-1.flex-col
        (if-let [page (:page default-home)]
          (sidebar-item
           {:class            "home-nav"
            :title            page
            :on-click-handler route-handler/redirect-to-home!
            :active           (and (not srs-open?)
                                   (= route-name :page)
                                   (= page (get-in route-match [:path-params :name])))
            :icon             "home"})
          (sidebar-item
           {:class            "journals-nav"
            :active           (and (not srs-open?)
                                   (or (= route-name :all-journals) (= route-name :home)))
            :title            (t :left-side-bar/journals)
            :on-click-handler route-handler/go-to-journals!
            :icon             "calendar"}))

        (when (state/enable-flashcards? (state/get-current-repo))
          [:div.flashcards-nav
           (flashcards srs-open?)])

        (sidebar-item
         {:class  "graph-view-nav"
          :title  (t :right-side-bar/graph-view)
          :href   (rfe/href :graph)
          :active (and (not srs-open?) (= route-name :graph))
          :icon   "hierarchy"})

        (sidebar-item
         {:class  "all-pages-nav"
          :title  (t :right-side-bar/all-pages)
          :href   (rfe/href :all-pages)
          :active (and (not srs-open?) (= route-name :all-pages))
          :icon   "files"})

        (when (state/enable-whiteboards?)
          (sidebar-item
           {:class "whiteboard"
            :title (t :right-side-bar/whiteboards)
            :href  (rfe/href :whiteboards)
            :active (and (not srs-open?) (#{:whiteboard :whiteboards} route-name))
            :icon  "whiteboard"}))]]

      (when left-sidebar-open? (favorites t))

      (when (and left-sidebar-open? (not config/publishing?)) (recent-pages t))

      (when-not (mobile-util/native-platform?)
        [:footer.px-2 {:class "new-page"}
         (when-not config/publishing?
           [:a.item.group.flex.items-center.px-2.py-2.text-sm.font-medium.rounded-md.new-page-link
            {:on-click (fn []
                         (and (util/sm-breakpoint?)
                              (state/toggle-left-sidebar!))
                         (state/pub-event! [:go/search]))}
            (ui/icon "circle-plus mr-3" {:style {:font-size 20}})
            [:span.flex-1 (t :right-side-bar/new-page)]])])]]))

(rum/defc left-sidebar < rum/reactive
  [{:keys [left-sidebar-open? route-match]}]
  (let [close-fn #(state/set-left-sidebar-open! false)
        srs-open? (= :srs (state/sub :modal/id))]
    [:div#left-sidebar.cp__sidebar-left-layout
     {:class (util/classnames [{:is-open left-sidebar-open?}])}

     ;; sidebar contents
     (sidebar-nav route-match close-fn left-sidebar-open? srs-open?)
     [:span.shade-mask {:on-click close-fn}]]))

(rum/defc recording-bar
  []
  [:> react-draggable
   {:onStart (fn [_event]
               (when-let [pos (some-> (state/get-input) cursor/pos)]
                 (state/set-editor-last-pos! pos)))
    :onStop (fn [_event]
              (when-let [block (get-in @state/state [:editor/block :block/uuid])]
                (editor-handler/edit-block! block :max (:block/uuid block))
                (when-let [input (state/get-input)]
                  (when-let [saved-cursor (state/get-editor-last-pos)]
                    (cursor/move-cursor-to input saved-cursor)))))}
   [:div#audio-record-toolbar
    {:style {:bottom (+ @util/keyboard-height 45)}}
    (footer/audio-record-cp)]])

(rum/defc main <
  {:did-mount (fn [state]
                (when-let [element (gdom/getElement "main-content-container")]
                  (dnd/subscribe!
                   element
                   :upload-files
                   {:drop (fn [_e files]
                            (when-let [id (state/get-edit-input-id)]
                              (let [format (:block/format (state/get-edit-block))]
                                (editor-handler/upload-asset id files format editor-handler/*asset-uploading? true))))})
                  (common-handler/listen-to-scroll! element))
                state)}
  [{:keys [route-match margin-less-pages? route-name indexeddb-support? db-restoring? main-content show-action-bar? show-recording-bar?]}]
  (let [left-sidebar-open? (state/sub :ui/left-sidebar-open?)
        onboarding-and-home? (and (or (nil? (state/get-current-repo)) (config/demo-graph?))
                                  (not config/publishing?)
                                  (= :home route-name))]
    [:div#main-container.cp__sidebar-main-layout.flex-1.flex
     {:class (util/classnames [{:is-left-sidebar-open left-sidebar-open?}])}

     ;; desktop left sidebar layout
     (left-sidebar {:left-sidebar-open? left-sidebar-open?
                    :route-match route-match})

     [:div#main-content-container.scrollbar-spacing.w-full.flex.justify-center.flex-row
<<<<<<< HEAD
      {:data-is-margin-less-pages margin-less-pages?}
=======
      
      {:tabindex "-1"}
>>>>>>> 62c09184

      (when (util/electron?)
        (find-in-page/search))

      (when show-action-bar?
        (action-bar/action-bar))

      [:div.cp__sidebar-main-content
       {:data-is-margin-less-pages margin-less-pages?
        :data-is-full-width        (or margin-less-pages?
                                       (contains? #{:all-files :all-pages :my-publishing} route-name))}

       (when show-recording-bar?
         (recording-bar))

       (mobile-bar)
       (footer/footer)

       (when (and (not (mobile-util/native-platform?))
                  (contains? #{:page :home} route-name))
         (widgets/demo-graph-alert))

       (cond
         (not indexeddb-support?)
         nil

         db-restoring?
         [:div.mt-20
          [:div.ls-center
           (ui/loading (t :loading))]]

         :else
         [:div {:class (if margin-less-pages? "" (util/hiccup->class "max-w-7xl.mx-auto.pb-24"))
                :style {:margin-bottom (cond
                                         margin-less-pages? 0
                                         onboarding-and-home? -48
                                         :else 120)
                        :padding-bottom (when (mobile-util/native-iphone?) "7rem")}}
          main-content])

       (when onboarding-and-home?
         [:div {:style {:padding-bottom 200}}
          (onboarding/intro)])]]]))

(defonce sidebar-inited? (atom false))
;; TODO: simplify logic

(rum/defc parsing-progress < rum/static
  [state]
  (let [finished (or (:finished state) 0)
        total (:total state)
        width (js/Math.round (* (.toFixed (/ finished total) 2) 100))
        left-label [:div.flex.flex-row.font-bold
                    (t :parsing-files)
                    [:div.hidden.md:flex.flex-row
                     [:span.mr-1 ": "]
                     [:div.text-ellipsis-wrapper {:style {:max-width 300}}
                      (util/node-path.basename
                       (:current-parsing-file state))]]]]
    (ui/progress-bar-with-label width left-label (str finished "/" total))))

(rum/defc file-sync-download-progress < rum/static
  [state]
  (let [finished (or (:finished state) 0)
        total (:total state)
        width (js/Math.round (* (.toFixed (/ finished total) 2) 100))
        left-label [:div.flex.flex-row.font-bold
                    "Downloading"
                    [:div.hidden.md:flex.flex-row
                     [:span.mr-1 ": "]
                     [:ul
                      (for [file (:downloading-files state)]
                        [:li file])]]]]
    (ui/progress-bar-with-label width left-label (str finished "/" total))))

(rum/defc main-content < rum/reactive db-mixins/query
  {:init (fn [state]
           (when-not @sidebar-inited?
             (let [current-repo (state/sub :git/current-repo)
                   default-home (get-default-home-if-valid)
                   sidebar (:sidebar default-home)
                   sidebar (if (string? sidebar) [sidebar] sidebar)]
               (when-let [pages (->> (seq sidebar)
                                     (remove string/blank?))]
                 (doseq [page pages]
                   (let [page (util/safe-page-name-sanity-lc page)
                         [db-id block-type] (if (= page "contents")
                                              ["contents" :contents]
                                              [page :page])]
                     (state/sidebar-add-block! current-repo db-id block-type)))
                 (reset! sidebar-inited? true))))
           (when (state/mobile?)
             (state/set-state! :mobile/show-tabbar? true))
           state)}
  []
  (let [default-home (get-default-home-if-valid)
        current-repo (state/sub :git/current-repo)
        loading-files? (when current-repo (state/sub [:repo/loading-files? current-repo]))
        journals-length (state/sub :journals-length)
        latest-journals (db/get-latest-journals (state/get-current-repo) journals-length)
        graph-parsing-state (state/sub [:graph/parsing-state current-repo])
        graph-file-sync-download-init-state (state/sub [:file-sync/download-init-progress current-repo])]
    (cond
      (or
       (:downloading? graph-file-sync-download-init-state)
       (not= (:total graph-file-sync-download-init-state) (:finished graph-file-sync-download-init-state)))
      [:div.flex.items-center.justify-center.full-height-without-header
       [:div.flex-1
        (file-sync-download-progress graph-file-sync-download-init-state)]]

      (or
       (:graph-loading? graph-parsing-state)
       (not= (:total graph-parsing-state) (:finished graph-parsing-state)))
      [:div.flex.items-center.justify-center.full-height-without-header
       [:div.flex-1
        (parsing-progress graph-parsing-state)]]

      :else
      [:div
       (cond
         (and default-home
              (= :home (state/get-current-route))
              (not (state/route-has-p?))
              (:page default-home))
         (route-handler/redirect-to-page! (:page default-home))

         (and config/publishing?
              (not default-home)
              (empty? latest-journals))
         (route-handler/redirect! {:to :all-pages})

         loading-files?
         (ui/loading (t :loading-files))

         (seq latest-journals)
         (journal/journals latest-journals)

         ;; FIXME: why will this happen?
         :else
         [:div])])))

(defn- hide-context-menu-and-clear-selection
  [e]
  (state/hide-custom-context-menu!)
  (when-not (or (gobj/get e "shiftKey")
                (util/meta-key? e)
                (state/get-edit-input-id))
    (editor-handler/clear-selection!)))

(rum/defc render-custom-context-menu
  [links position]
  (let [ref (rum/use-ref nil)]
    (rum/use-effect!
     #(let [el (rum/deref ref)
            {:keys [x y]} (util/calc-delta-rect-offset el js/document.documentElement)]
        (set! (.. el -style -transform)
              (str "translate3d(" (if (neg? x) x 0) "px," (if (neg? y) (- y 10) 0) "px" ",0)"))))
    [:<>
     [:div.menu-backdrop {:on-mouse-down (fn [e] (hide-context-menu-and-clear-selection e))}]
     [:div#custom-context-menu
      {:ref ref
       :style {:left (str (first position) "px")
               :top (str (second position) "px")}} links]]))

(rum/defc custom-context-menu < rum/reactive
  []
  (let [show? (state/sub :custom-context-menu/show?)
        links (state/sub :custom-context-menu/links)
        position (state/sub :custom-context-menu/position)]
    (when (and show? links position)
      (ui/css-transition
       {:class-names "fade"
        :timeout {:enter 500
                  :exit 300}}
       (render-custom-context-menu links position)))))


(rum/defc new-block-mode < rum/reactive
  []
  (when (state/sub [:document/mode?])
    (ui/tippy {:html [:div.p-2
                      [:p.mb-2 [:b "Document mode"]]
                      [:ul
                       [:li
                        [:div.inline-block.mr-1 (ui/render-keyboard-shortcut (shortcut-dh/gen-shortcut-seq :editor/new-line))]
                        [:p.inline-block  "to create new block"]]
                       [:li
                        [:p.inline-block.mr-1 "Click `D` or type"]
                        [:div.inline-block.mr-1 (ui/render-keyboard-shortcut (shortcut-dh/gen-shortcut-seq :ui/toggle-document-mode))]
                        [:p.inline-block "to toggle document mode"]]]]}
              [:a.block.px-1.text-sm.font-medium.bg-base-2.rounded-md.mx-2
               {:on-click state/toggle-document-mode!}
               "D"])))

(rum/defc help-button < rum/reactive
  []
  (when-not (state/sub :ui/sidebar-open?)
    [:div.cp__sidebar-help-btn
     [:div.inner
      {:title    (t :help-shortcut-title)
       :on-click (fn []
                   (state/sidebar-add-block! (state/get-current-repo) "help" :help))}
      "?"]]))

(rum/defcs ^:large-vars/cleanup-todo sidebar <
  (mixins/modal :modal/show?)
  rum/reactive
  (mixins/event-mixin
   (fn [state]
     (mixins/listen state js/window "click" hide-context-menu-and-clear-selection)
     (mixins/listen state js/window "keydown"
                    (fn [e]
                      (when (= 27 (.-keyCode e))
                        (if (and (state/modal-opened?)
                                 (not
                                  (and
                                   ;; FIXME: this does not work on CI tests
                                   util/node-test?
                                   (:editor/editing? @state/state))))
                          (state/close-modal!)
                          (hide-context-menu-and-clear-selection e)))))))
  {:did-mount (fn [state]
                (swipe/setup-listeners!)
                state)}
  [state route-match main-content]
  (let [{:keys [open-fn]} state
        current-repo (state/sub :git/current-repo)
        granted? (state/sub [:nfs/user-granted? (state/get-current-repo)])
        theme (state/sub :ui/theme)
        system-theme? (state/sub :ui/system-theme?)
        light? (= "light" (state/sub :ui/theme))
        sidebar-open?  (state/sub :ui/sidebar-open?)
        settings-open? (state/sub :ui/settings-open?)
        left-sidebar-open?  (state/sub :ui/left-sidebar-open?)
        wide-mode? (state/sub :ui/wide-mode?)
        right-sidebar-blocks (state/sub-right-sidebar-blocks)
        route-name (get-in route-match [:data :name])
        margin-less-pages? (boolean (#{:graph :whiteboard} route-name))
        db-restoring? (state/sub :db/restoring?)
        indexeddb-support? (state/sub :indexeddb/support?)
        page? (= :page route-name)
        home? (= :home route-name)
        edit? (:editor/editing? @state/state)
        default-home (get-default-home-if-valid)
        logged? (user-handler/logged-in?)
        show-action-bar? (state/sub :mobile/show-action-bar?)
        show-recording-bar? (state/sub :mobile/show-recording-bar?)
        preferred-language (state/sub [:preferred-language])]
    (theme/container
     {:t             t
      :theme         theme
      :route         route-match
      :current-repo  current-repo
      :edit?         edit?
      :nfs-granted?  granted?
      :db-restoring? db-restoring?
      :sidebar-open? sidebar-open?
      :settings-open? settings-open?
      :sidebar-blocks-len (count right-sidebar-blocks)
      :system-theme? system-theme?
      :preferred-language preferred-language
      :on-click      (fn [e]
                       (editor-handler/unhighlight-blocks!)
                       (util/fix-open-external-with-shift! e))}

     [:main.theme-inner
      {:class (util/classnames [{:ls-left-sidebar-open left-sidebar-open?
                                 :ls-right-sidebar-open sidebar-open?
                                 :ls-wide-mode wide-mode?}])}
      [:button#skip-to-main
       {:on-key-up (fn [e]
                        (when (= (.-key e) "Enter")
                          (ui/focus-element (ui/main-node))))}
       "Skip to main content"]
      [:div.#app-container
       [:div#left-container
        {:class (if (state/sub :ui/sidebar-open?) "overflow-hidden" "w-full")}
        (header/header {:open-fn        open-fn
                        :light?         light?
                        :current-repo   current-repo
                        :logged?        logged?
                        :page?          page?
                        :route-match    route-match
                        :default-home   default-home
                        :new-block-mode new-block-mode})

        (main {:route-match         route-match
               :margin-less-pages?  margin-less-pages?
               :logged?             logged?
               :home?               home?
               :route-name          route-name
               :indexeddb-support?  indexeddb-support?
               :light?              light?
               :db-restoring?       db-restoring?
               :main-content        main-content
               :show-action-bar?    show-action-bar?
               :show-recording-bar? show-recording-bar?})]

       (right-sidebar/sidebar)

       [:div#app-single-container]]

      (ui/notification)
      (ui/modal)
      (ui/sub-modal)
      (command-palette/command-palette-modal)
      (select/select-modal)
      (custom-context-menu)
      (plugins/custom-js-installer {:t t
                                    :current-repo current-repo
                                    :nfs-granted? granted?
                                    :db-restoring? db-restoring?})
      [:a#download.hidden]
      (when
       (and (not config/mobile?)
            (not config/publishing?))
        (help-button))])))<|MERGE_RESOLUTION|>--- conflicted
+++ resolved
@@ -345,12 +345,9 @@
                     :route-match route-match})
 
      [:div#main-content-container.scrollbar-spacing.w-full.flex.justify-center.flex-row
-<<<<<<< HEAD
-      {:data-is-margin-less-pages margin-less-pages?}
-=======
       
-      {:tabindex "-1"}
->>>>>>> 62c09184
+      {:tabindex "-1"
+       :data-is-margin-less-pages margin-less-pages?}
 
       (when (util/electron?)
         (find-in-page/search))

(ns frontend.components.svg
  (:require [rum.core :as rum]))

(rum/defc arrow-down
  []
  [:svg
   {:aria-hidden "true"
    :height "16"
    :width "10"
    :version "1.1"
    :view-box "0 0 10 16"
    :fill "currentColor"
    :display "inline-block"}
   [:path
    {:d "M5 11L0 6l1.5-1.5L5 8.25 8.5 4.5 10 6l-5 5z"
     :fill-rule "evenodd"}]])

(rum/defc arrow-right
  []
  [:svg
   {:aria-hidden "true"
    :height "16"
    :width "10"
    :version "1.1"
    :view-box "0 0 10 16"
    :fill "currentColor"
    :display "inline-block"}
   [:path
    {:d "M7.5 8l-5 5L1 11.5 4.75 8 1 4.5 2.5 3l5 5z"
     :fill-rule "evenodd"}]])

(rum/defc big-arrow-right
  []
  [:svg
   {:fill "none", :view-box "0 0 24 24", :height "24", :width "24"}
   [:path
    {:stroke-linejoin "round"
     :stroke-linecap "round"
     :stroke-width "2"
     :stroke "currentColor"
     :d "M14 5L21 12M21 12L14 19M21 12L3 12"}]])

(rum/defc big-arrow-left
  []
  [:svg
   {:fill "none", :view-box "0 0 24 24", :height "24", :width "24"}
   [:path
    {:stroke-linejoin "round"
     :stroke-linecap "round"
     :stroke-width "2"
     :stroke "currentColor"
     :d "M10 19L3 12M3 12L10 5M3 12L21 12"}]])

(defonce arrow-right-v2
  [:svg.h-3.w-3
   {:version "1.1"
    :view-box "0 0 128 128"
    :fill "currentColor"
    :display "inline-block"
    :style {:margin-top -3}}
   [:path
    {:d
     "M99.069 64.173c0 2.027-.77 4.054-2.316 5.6l-55.98 55.98a7.92 7.92 0 01-11.196 0c-3.085-3.086-3.092-8.105 0-11.196l50.382-50.382-50.382-50.382a7.92 7.92 0 010-11.195c3.086-3.085 8.104-3.092 11.196 0l55.98 55.98a7.892 7.892 0 012.316 5.595z"}]])

(defonce arrow-down-v2
  [:svg.h-3.w-3
   {:version "1.1"
    :view-box "0 0 128 128"
    :fill "currentColor"
    :display "inline-block"
    :style {:margin-top -3}}
   [:path
    {:d
     "M64.177 100.069a7.889 7.889 0 01-5.6-2.316l-55.98-55.98a7.92 7.92 0 010-11.196c3.086-3.085 8.105-3.092 11.196 0l50.382 50.382 50.382-50.382a7.92 7.92 0 0111.195 0c3.086 3.086 3.092 8.104 0 11.196l-55.98 55.98a7.892 7.892 0 01-5.595 2.316z"}]])
(defn- hero-icon
  ([d]
   (hero-icon d {}))
  ([d options]
   [:svg (merge {:fill "currentColor", :view-box "0 0 24 24", :height "24", :width "24"}
                options)
    [:path
     {:stroke-linejoin "round"
      :stroke-linecap "round"
      :stroke-width "2"
      :stroke "currentColor"
      :d d}]]))

(def refresh
  (hero-icon "M4 4V9H4.58152M19.9381 11C19.446 7.05369 16.0796 4 12 4C8.64262 4 5.76829 6.06817 4.58152 9M4.58152 9H9M20 20V15H19.4185M19.4185 15C18.2317 17.9318 15.3574 20 12 20C7.92038 20 4.55399 16.9463 4.06189 13M19.4185 15H15"
             {:fill "none"}))

(def user
  [:svg
   {:stroke-linejoin "round"
    :stroke-linecap "round"
    :fill "none"
    :stroke "currentColor"
    :stroke-width "2"
    :view-box "0 0 24 24"
    :height "24"
    :width "24"}
   [:path {:d "M0 0h24v24H0z", :stroke "none"}]
   [:circle {:r "4", :cy "7", :cx "12"}]
   [:path {:d "M6 21v-2a4 4 0 0 1 4 -4h4a4 4 0 0 1 4 4v2"}]])

(def close (hero-icon "M6 18L18 6M6 6L18 18"))
(def plus (hero-icon "M12 4v16m8-8H4"))

(def plus-circle
  [:svg.addButton
   {:viewbox "0 0 20 20"}
   [:circle.circle {:fill "#dce0e2", :r "9", :cy "10.5", :cx "10.5"}]
   [:line
    {:stroke-width "1"
     :stroke "#868c90"
     :y2 "10.5"
     :x2 "15"
     :y1 "10.5"
     :x1 "6"}]
   [:line
    {:stroke-width "1"
     :stroke "#868c90"
     :y2 "15"
     :x2 "10.5"
     :y1 "6"
     :x1 "10.5"}]])

(def graph-sm [:div {:style {:transform "rotate(90deg)"}} (hero-icon "M8.684 13.342C8.886 12.938 9 12.482 9 12c0-.482-.114-.938-.316-1.342m0 2.684a3 3 0 110-2.684m0 2.684l6.632 3.316m-6.632-6l6.632-3.316m0 0a3 3 0 105.367-2.684 3 3 0 00-5.367 2.684zm0 9.316a3 3 0 105.368 2.684 3 3 0 00-5.368-2.684z" {:height "16" :width "16"})])

(def folder-add
  [:svg
   {:stroke "currentColor", :view-box "0 0 24 24", :fill "none" :width 24 :height 24 :display "inline-block"}
   [:path
    {:d
     "M9 13h6m-3-3v6m-9 1V7a2 2 0 012-2h6l2 2h6a2 2 0 012 2v8a2 2 0 01-2 2H5a2 2 0 01-2-2z",
     :stroke-width "2",
     :stroke-linejoin "round",
     :stroke-linecap "round"}]])

(def folder (hero-icon "M3 7v10a2 2 0 002 2h14a2 2 0 002-2V9a2 2 0 00-2-2h-6l-2-2H5a2 2 0 00-2 2z"))
(def folder-sm (hero-icon "M3 7v10a2 2 0 002 2h14a2 2 0 002-2V9a2 2 0 00-2-2h-6l-2-2H5a2 2 0 00-2 2z" {:height "16" :width "16"}))
(def pages-sm [:svg {:viewbox "0 0 20 20", :fill "currentColor", :height "16", :width "16"}
               [:path {:d "M9 2a2 2 0 00-2 2v8a2 2 0 002 2h6a2 2 0 002-2V6.414A2 2 0 0016.414 5L14 2.586A2 2 0 0012.586 2H9z"}]
               [:path {:d "M3 8a2 2 0 012-2v10h8a2 2 0 01-2 2H5a2 2 0 01-2-2V8z"}]])
(def repos-sm [:svg {:viewbox "0 0 20 20", :fill "currentColor", :height "16", :width "16"}
               [:path {:d "M3 12v3c0 1.657 3.134 3 7 3s7-1.343 7-3v-3c0 1.657-3.134 3-7 3s-7-1.343-7-3z"}]
               [:path {:d "M3 7v3c0 1.657 3.134 3 7 3s7-1.343 7-3V7c0 1.657-3.134 3-7 3S3 8.657 3 7z"}]
               [:path {:d "M17 5c0 1.657-3.134 3-7 3S3 6.657 3 5s3.134-3 7-3 7 1.343 7 3z"}]])
(def settings-sm [:svg {:viewbox "0 0 20 20", :fill "currentColor", :height "20", :width "20"}
                  [:path {:fill-rule "evenodd", :d "M11.49 3.17c-.38-1.56-2.6-1.56-2.98 0a1.532 1.532 0 01-2.286.948c-1.372-.836-2.942.734-2.106 2.106.54.886.061 2.042-.947 2.287-1.561.379-1.561 2.6 0 2.978a1.532 1.532 0 01.947 2.287c-.836 1.372.734 2.942 2.106 2.106a1.532 1.532 0 012.287.947c.379 1.561 2.6 1.561 2.978 0a1.533 1.533 0 012.287-.947c1.372.836 2.942-.734 2.106-2.106a1.533 1.533 0 01.947-2.287c1.561-.379 1.561-2.6 0-2.978a1.532 1.532 0 01-.947-2.287c.836-1.372-.734-2.942-2.106-2.106a1.532 1.532 0 01-2.287-.947zM10 13a3 3 0 100-6 3 3 0 000 6z", :clip-rule "evenodd"}]])
(def calendar-sm [:svg {:viewbox "0 0 20 20", :fill "currentColor", :height "16", :width "16"}
                  [:path {:fill-rule "evenodd", :d "M6 2a1 1 0 00-1 1v1H4a2 2 0 00-2 2v10a2 2 0 002 2h12a2 2 0 002-2V6a2 2 0 00-2-2h-1V3a1 1 0 10-2 0v1H7V3a1 1 0 00-1-1zm0 5a1 1 0 000 2h8a1 1 0 100-2H6z", :clip-rule "evenodd"}]])
(def import-sm [:svg {:viewbox "0 0 20 20", :fill "currentColor", :height "16", :width "16"}
                [:path {:fill-rule "evenodd", :d "M3 17a1 1 0 011-1h12a1 1 0 110 2H4a1 1 0 01-1-1zM6.293 6.707a1 1 0 010-1.414l3-3a1 1 0 011.414 0l3 3a1 1 0 01-1.414 1.414L11 5.414V13a1 1 0 11-2 0V5.414L7.707 6.707a1 1 0 01-1.414 0z", :clip-rule "evenodd"}]])
(def logout-sm [:svg {:viewbox "0 0 20 20", :fill "currentColor", :height "18", :width "18"}
                [:path {:fill-rule "evenodd", :d "M3 3a1 1 0 00-1 1v12a1 1 0 102 0V4a1 1 0 00-1-1zm10.293 9.293a1 1 0 001.414 1.414l3-3a1 1 0 000-1.414l-3-3a1 1 0 10-1.414 1.414L14.586 9H7a1 1 0 100 2h7.586l-1.293 1.293z", :clip-rule "evenodd"}]])
(def trash-sm [:svg {:viewbox "0 0 20 20", :fill "currentColor", :height "16", :width "16"}
               [:path {:fill-rule "evenodd", :d "M9 2a1 1 0 00-.894.553L7.382 4H4a1 1 0 000 2v10a2 2 0 002 2h8a2 2 0 002-2V6a1 1 0 100-2h-3.382l-.724-1.447A1 1 0 0011 2H9zM7 8a1 1 0 012 0v6a1 1 0 11-2 0V8zm5-1a1 1 0 00-1 1v6a1 1 0 102 0V8a1 1 0 00-1-1z", :clip-rule "evenodd"}]])
(def sort-asc-sm [:svg {:viewbox "0 0 16 16", :fill "currentColor"}
                  [:path {:d "M3 3a1 1 0 000 2h11a1 1 0 100-2H3zM3 7a1 1 0 000 2h5a1 1 0 000-2H3zM3 11a1 1 0 100 2h4a1 1 0 100-2H3zM13 16a1 1 0 102 0v-5.586l1.293 1.293a1 1 0 001.414-1.414l-3-3a1 1 0 00-1.414 0l-3 3a1 1 0 101.414 1.414L13 10.414V16z"}]])
(defn vertical-dots
  [options]
  (hero-icon "M12 5v.01M12 12v.01M12 19v.01M12 6a1 1 0 110-2 1 1 0 010 2zm0 7a1 1 0 110-2 1 1 0 010 2zm0 7a1 1 0 110-2 1 1 0 010 2z" options))
(def external-link
  [:svg {:fill "none", :view-box "0 0 24 24", :height "21", :width "21"
         :stroke "currentColor"}
   [:path
    {:stroke-linejoin "round"
     :stroke-linecap "round"
     :stroke-width "2"
     :d "M10 6H6a2 2 0 00-2 2v10a2 2 0 002 2h10a2 2 0 002-2v-4M14 4h6m0 0v6m0-6L10 14"}]])

(def save
  [:svg
   {:fill "currentColor", :view-box "0 0 448 512", :height "24", :width "24"}
   [:path
    {:stroke-linejoin "round"
     :stroke-linecap "round"
     :stroke-width "2"
     :stroke "currentColor"
     :d "M433.941 129.941l-83.882-83.882A48 48 0 0 0 316.118 32H48C21.49 32 0 53.49 0 80v352c0 26.51 21.49 48 48 48h352c26.51 0 48-21.49 48-48V163.882a48 48 0 0 0-14.059-33.941zM224 416c-35.346 0-64-28.654-64-64 0-35.346 28.654-64 64-64s64 28.654 64 64c0 35.346-28.654 64-64 64zm96-304.52V212c0 6.627-5.373 12-12 12H76c-6.627 0-12-5.373-12-12V108c0-6.627 5.373-12 12-12h228.52c3.183 0 6.235 1.264 8.485 3.515l3.48 3.48A11.996 11.996 0 0 1 320 111.48z"}]])

(rum/defc note
  []
  [:svg.h-8.w-8.svg-shadow.note
   {:view-box "0 0 512 512"
    :fill "currentColor"}
   [:path
    {:d
     "M256 8C119.043 8 8 119.083 8 256c0 136.997 111.043 248 248 248s248-111.003 248-248C504 119.083 392.957 8 256 8zm0 110c23.196 0 42 18.804 42 42s-18.804 42-42 42-42-18.804-42-42 18.804-42 42-42zm56 254c0 6.627-5.373 12-12 12h-88c-6.627 0-12-5.373-12-12v-24c0-6.627 5.373-12 12-12h12v-64h-12c-6.627 0-12-5.373-12-12v-24c0-6.627 5.373-12 12-12h64c6.627 0 12 5.373 12 12v100h12c6.627 0 12 5.373 12 12v24z"}]])

(rum/defc tip
  []
  [:svg.h-8.w-8.tip
   {:view-box "0 0 352 512"
    :fill "currentColor"}
   [:path
    {:d
     "M96.06 454.35c.01 6.29 1.87 12.45 5.36 17.69l17.09 25.69a31.99 31.99 0 0 0 26.64 14.28h61.71a31.99 31.99 0 0 0 26.64-14.28l17.09-25.69a31.989 31.989 0 0 0 5.36-17.69l.04-38.35H96.01l.05 38.35zM0 176c0 44.37 16.45 84.85 43.56 115.78 16.52 18.85 42.36 58.23 52.21 91.45.04.26.07.52.11.78h160.24c.04-.26.07-.51.11-.78 9.85-33.22 35.69-72.6 52.21-91.45C335.55 260.85 352 220.37 352 176 352 78.61 272.91-.3 175.45 0 73.44.31 0 82.97 0 176zm176-80c-44.11 0-80 35.89-80 80 0 8.84-7.16 16-16 16s-16-7.16-16-16c0-61.76 50.24-112 112-112 8.84 0 16 7.16 16 16s-7.16 16-16 16z"}]])

(rum/defc important
  []
  [:svg.h-8.w-8.svg-shadow.important
   {:view-box "0 0 512 512"
    :fill "currentColor"
    :color "#bf0000"}
   [:path
    {:d
     "M504 256c0 136.997-111.043 248-248 248S8 392.997 8 256C8 119.083 119.043 8 256 8s248 111.083 248 248zm-248 50c-25.405 0-46 20.595-46 46s20.595 46 46 46 46-20.595 46-46-20.595-46-46-46zm-43.673-165.346l7.418 136c.347 6.364 5.609 11.346 11.982 11.346h48.546c6.373 0 11.635-4.982 11.982-11.346l7.418-136c.375-6.874-5.098-12.654-11.982-12.654h-63.383c-6.884 0-12.356 5.78-11.981 12.654z"}]])

(rum/defc caution
  []
  [:svg.h-8.w-8.svg-shadow.caution
   {:view-box "0 0 384 512"
    :fill "currentColor"
    :color "#bf3400"}
   [:path
    {:d
     "M216 23.86c0-23.8-30.65-32.77-44.15-13.04C48 191.85 224 200 224 288c0 35.63-29.11 64.46-64.85 63.99-35.17-.45-63.15-29.77-63.15-64.94v-85.51c0-21.7-26.47-32.23-41.43-16.5C27.8 213.16 0 261.33 0 320c0 105.87 86.13 192 192 192s192-86.13 192-192c0-170.29-168-193-168-296.14z"}]])

(rum/defc warning
  []
  [:svg.h-8.w-8.svg-shadow.warning
   {:view-box "0 0 576 512"
    :fill "currentColor"
    :color "#bf6900"}
   [:path
    {:d
     "M569.517 440.013C587.975 472.007 564.806 512 527.94 512H48.054c-36.937 0-59.999-40.055-41.577-71.987L246.423 23.985c18.467-32.009 64.72-31.951 83.154 0l239.94 416.028zM288 354c-25.405 0-46 20.595-46 46s20.595 46 46 46 46-20.595 46-46-20.595-46-46-46zm-43.673-165.346l7.418 136c.347 6.364 5.609 11.346 11.982 11.346h48.546c6.373 0 11.635-4.982 11.982-11.346l7.418-136c.375-6.874-5.098-12.654-11.982-12.654h-63.383c-6.884 0-12.356 5.78-11.981 12.654z"}]])

(rum/defc caret-down
  []
  [:svg.h-4.w-4
   {:aria-hidden "true"
    :version "1.1"
    :view-box "0 0 192 512"
    :fill "currentColor"
    :display "inline-block"}
   [:path
    {:d "M31.3 192h257.3c17.8 0 26.7 21.5 14.1 34.1L174.1 354.8c-7.8 7.8-20.5 7.8-28.3 0L17.2 226.1C4.6 213.5 13.5 192 31.3 192z"
     :fill-rule "evenodd"}]])

(rum/defc caret-right
  []
  [:svg.h-4.w-4
   {:aria-hidden "true"
    :version "1.1"
    :view-box "0 0 192 512"
    :fill "currentColor"
    :display "inline-block"
    :style {:margin-left 2}}
   [:path
    {:d "M0 384.662V127.338c0-17.818 21.543-26.741 34.142-14.142l128.662 128.662c7.81 7.81 7.81 20.474 0 28.284L34.142 398.804C21.543 411.404 0 402.48 0 384.662z"
     :fill-rule "evenodd"}]])

(rum/defc menu
  [class]
  [:svg
   {:fill "none", :view-box "0 0 20 20", :height "20", :width "20"
    :class class}
   [:path
    {:fill "currentColor"
     :d
     "M3 5C3 4.44772 3.44772 4 4 4H16C16.5523 4 17 4.44772 17 5C17 5.55228 16.5523 6 16 6H4C3.44772 6 3 5.55228 3 5Z"
     :clip-rule "evenodd"
     :fill-rule "evenodd"}]
   [:path
    {:fill "currentColor"
     :d
     "M3 10C3 9.44772 3.44772 9 4 9H16C16.5523 9 17 9.44772 17 10C17 10.5523 16.5523 11 16 11H4C3.44772 11 3 10.5523 3 10Z"
     :clip-rule "evenodd"
     :fill-rule "evenodd"}]
   [:path
    {:fill "currentColor"
     :d
     "M3 15C3 14.4477 3.44772 14 4 14H16C16.5523 14 17 14.4477 17 15C17 15.5523 16.5523 16 16 16H4C3.44772 16 3 15.5523 3 15Z"
     :clip-rule "evenodd"
     :fill-rule "evenodd"}]])

(defn excalidraw-logo
  []
  [:svg
   {:preserve-aspect-ratio "xMidYMid meet"
    :view-box "0 0 109.000000 269.000000"
    :height 24
    :width 24
    :version "1.0"
    :style {:display "inline"}}
   [:g
    {:stroke "none"
     :fill "currentColor"
     :transform
     "translate(0.000000,269.000000) scale(0.100000,-0.100000)"}
    [:path
     {:d
      "M393 2643 c-74 -59 -188 -159 -278 -245 l-71 -67 13 -88 c7 -48 20 -142 28 -208 9 -66 18 -128 21 -137 4 -12 0 -18 -11 -18 -19 0 -20 5 32 -160 19 -63 37 -121 39 -127 2 -7 10 -10 19 -7 9 4 14 12 11 19 -3 8 2 16 10 19 11 4 10 12 -7 41 -27 45 -96 429 -100 553 -3 88 -3 89 34 139 36 49 119 123 247 217 36 27 72 57 82 67 15 18 22 13 148 -121 73 -77 154 -156 180 -176 l48 -36 -37 -78 c-20 -42 -101 -204 -181 -358 -167 -324 -133 -293 -327 -296 l-126 -1 -42 -48 c-44 -51 -50 -70 -29 -102 8 -11 14 -29 14 -40 0 -18 7 -21 47 -23 25 -1 48 -4 51 -7 3 -3 7 -65 10 -138 l4 -132 -67 -144 c-111 -240 -155 -350 -155 -386 0 -19 4 -35 8 -35 10 0 10 1 417 850 189 394 368 765 398 826 30 61 57 117 59 125 2 9 -67 78 -177 175 -99 88 -186 168 -194 177 -23 28 -57 19 -118 -30z m34 -1150 c-46 -89 -48 -90 -174 -96 -111 -6 -113 -5 -113 16 0 12 -4 28 -9 36 -6 9 -2 25 12 47 l22 34 100 0 c55 1 118 5 140 9 22 4 41 6 43 5 2 -1 -8 -24 -21 -51z m-84 -160 c-8 -21 -29 -65 -46 -98 -28 -56 -31 -58 -38 -35 -4 14 -7 55 -8 92 -1 73 -3 72 81 77 l27 1 -16 -37z"}]
    [:path
     {:d
      "M423 2405 c-18 -13 -23 -26 -23 -59 0 -39 3 -45 30 -56 27 -11 34 -10 65 11 41 28 42 35 12 80 -26 39 -52 46 -84 24z m57 -36 c16 -28 6 -49 -24 -49 -27 0 -39 27 -24 54 12 22 35 20 48 -5z"}]
    [:path
     {:d
      "M1050 2180 c0 -5 -6 -10 -13 -10 -6 0 -23 -28 -36 -62 -40 -104 -440 -895 -441 -870 0 13 -6 22 -16 22 -14 0 -16 -8 -10 -47 6 -45 2 -55 -140 -331 -80 -157 -166 -321 -191 -365 -26 -46 -46 -96 -48 -117 -3 -36 1 -41 88 -116 50 -44 114 -99 142 -124 126 -115 185 -161 201 -158 24 4 395 393 396 415 0 10 -18 162 -40 338 -38 300 -74 651 -70 685 3 21 -12 127 -23 173 -9 36 -5 51 67 215 42 97 97 216 121 264 23 48 43 90 43 93 0 3 -7 5 -15 5 -8 0 -15 -4 -15 -10z m-230 -747 c11 -70 33 -238 49 -373 31 -248 67 -523 77 -593 6 -35 2 -42 -63 -114 -113 -127 -233 -252 -274 -284 l-38 -30 -195 182 c-180 166 -195 183 -184 203 6 11 57 104 113 206 56 102 130 238 164 302 35 65 67 121 73 124 7 4 9 -97 7 -312 -4 -321 -3 -322 29 -315 4 0 7 162 7 359 l0 358 105 210 c58 116 106 209 108 208 2 -1 12 -60 22 -131z"}]]])

(rum/defc logo
  [dark?]
  [:svg.svg-shadow
   {:fill (if dark? "currentColor" "#002B36"), :view-box "0 0 21 21", :height "21", :width "21"
    :style {:margin-top 2}}
   [:ellipse
    {:transform
     "matrix(0.987073 0.160274 -0.239143 0.970984 11.7346 2.59206)"
     :ry "2.04373"
     :rx "3.29236"}]
   [:ellipse
    {:transform
     "matrix(-0.495846 0.868411 -0.825718 -0.564084 3.97209 5.54515)"
     :ry "3.37606"
     :rx "2.95326"}]
   [:ellipse
    {:transform
     "matrix(0.987073 0.160274 -0.239143 0.970984 13.0843 14.72)"
     :ry "6.13006"
     :rx "7.78547"}]])

(def discord
  [:svg
   {:view-box "0 0 448 512"
    :height 15
    :width 15
    :preserve-aspect-ratio "xMidYMid meet"
    :style
    {"msTransform" "rotate(360deg)"
     "WebkitTransform" "rotate(360deg)"
     "transform" "rotate(360deg)"}
    :focusable "false"
    :aria-hidden "true"
    :fill "currentColor"}
   [:path
    {:d
     "M297.216 243.2c0 15.616-11.52 28.416-26.112 28.416c-14.336 0-26.112-12.8-26.112-28.416s11.52-28.416 26.112-28.416c14.592 0 26.112 12.8 26.112 28.416zm-119.552-28.416c-14.592 0-26.112 12.8-26.112 28.416s11.776 28.416 26.112 28.416c14.592 0 26.112-12.8 26.112-28.416c.256-15.616-11.52-28.416-26.112-28.416zM448 52.736V512c-64.494-56.994-43.868-38.128-118.784-107.776l13.568 47.36H52.48C23.552 451.584 0 428.032 0 398.848V52.736C0 23.552 23.552 0 52.48 0h343.04C424.448 0 448 23.552 448 52.736zm-72.96 242.688c0-82.432-36.864-149.248-36.864-149.248c-36.864-27.648-71.936-26.88-71.936-26.88l-3.584 4.096c43.52 13.312 63.744 32.512 63.744 32.512c-60.811-33.329-132.244-33.335-191.232-7.424c-9.472 4.352-15.104 7.424-15.104 7.424s21.248-20.224 67.328-33.536l-2.56-3.072s-35.072-.768-71.936 26.88c0 0-36.864 66.816-36.864 149.248c0 0 21.504 37.12 78.08 38.912c0 0 9.472-11.52 17.152-21.248c-32.512-9.728-44.8-30.208-44.8-30.208c3.766 2.636 9.976 6.053 10.496 6.4c43.21 24.198 104.588 32.126 159.744 8.96c8.96-3.328 18.944-8.192 29.44-15.104c0 0-12.8 20.992-46.336 30.464c7.68 9.728 16.896 20.736 16.896 20.736c56.576-1.792 78.336-38.912 78.336-38.912z"}]])

(def slideshow
  [:svg
   {:view-box "0 0 24 24"
    :height 24
    :width 24
    :fill "currentColor"}
   [:path
    {:d "M10 8v8l5-4-5-4zm9-5H5c-1.1 0-2 .9-2 2v14c0 1.1.9 2 2 2h14c1.1 0 2-.9 2-2V5c0-1.1-.9-2-2-2zm0 16H5V5h14v14z"}]])

(def indent-block
  [:svg.h-6.w-6
   {:stroke "currentColor", :view-box "0 0 24 24", :fill "none"}
   [:path
    {:d "M4.293 15.707a1 1 0 010-1.414L8.586 10 4.293 5.707a1 1 0 011.414-1.414l5 5a1 1 0 010 1.414l-5 5a1 1 0 01-1.414 0z"
     :fill-rule "evenodd"
     :clip-rule "evenodd"
     :stroke-width "2"
     :stroke-linejoin "round"
     :stroke-linecap "round"}]
   [:path
    {:d "M10.293 15.707a1 1 0 010-1.414L14.586 10l-4.293-4.293a1 1 0 111.414-1.414l5 5a1 1 0 010 1.414l-5 5a1 1 0 01-1.414 0z"
     :fill-rule "evenodd"
     :clip-rule "evenodd"
     :stroke-width "2"
     :stroke-linejoin "round"
     :stroke-linecap "round"}]])

(def outdent-block
  [:svg.h-6.w-6
   {:stroke "currentColor", :view-box "0 0 24 24", :fill "none"}
   [:path
    {:d "M15.707 15.707a1 1 0 01-1.414 0l-5-5a1 1 0 010-1.414l5-5a1 1 0 111.414 1.414L11.414 10l4.293 4.293a1 1 0 010 1.414zm-6 0a1 1 0 01-1.414 0l-5-5a1 1 0 010-1.414l5-5a1 1 0 011.414 1.414L5.414 10l4.293 4.293a1 1 0 010 1.414z"
     :fill-rule "evenodd"
     :clip-rule "evenodd"
     :stroke-width "2"
     :stroke-linejoin "round"
     :stroke-linecap "round"}]])

(def move-up-block
  [:svg.h-6.w-6
   {:stroke "currentColor", :view-box "0 0 24 24", :fill "none"}
   [:path
    {:d "M14.707 12.707a1 1 0 01-1.414 0L10 9.414l-3.293 3.293a1 1 0 01-1.414-1.414l4-4a1 1 0 011.414 0l4 4a1 1 0 010 1.414z"
     :fill-rule "evenodd"
     :clip-rule "evenodd"
     :stroke-width "2"
     :stroke-linejoin "round"
     :stroke-linecap "round"}]])

(def move-down-block
  [:svg.h-6.w-6
   {:stroke "currentColor", :view-box "0 0 24 24", :fill "none"}
   [:path
    {:d "M5.293 7.293a1 1 0 011.414 0L10 10.586l3.293-3.293a1 1 0 111.414 1.414l-4 4a1 1 0 01-1.414 0l-4-4a1 1 0 010-1.414z"
     :fill-rule "evenodd"
     :clip-rule "evenodd"
     :stroke-width "2"
     :stroke-linejoin "round"
     :stroke-linecap "round"}]])

(def multi-line-input
  [:svg.h-6.w-6
   {:stroke "currentColor", :view-box "0 0 24 24", :fill "none"}
   [:path
    {:d "M3 5a1 1 0 011-1h12a1 1 0 110 2H4a1 1 0 01-1-1zM3 10a1 1 0 011-1h12a1 1 0 110 2H4a1 1 0 01-1-1zM3 15a1 1 0 011-1h6a1 1 0 110 2H4a1 1 0 01-1-1z"
     :fill-rule "evenodd"
     :clip-rule "evenodd"
     :stroke-width "2"
     :stroke-linejoin "round"
     :stroke-linecap "round"}]])

<<<<<<< HEAD
(def page
  [:svg.h-5.w-4 {:viewbox "0 0 24 24", :fill "none", :xmlns "http://www.w3.org/2000/svg"}
   [:path {:d "M2 0.5H6.78272L13.5 7.69708V18C13.5 18.8284 12.8284 19.5 12 19.5H2C1.17157 19.5 0.5 18.8284 0.5 18V2C0.5 1.17157 1.17157 0.5 2 0.5Z", :fill "var(--ls-active-primary-color)"}]
   [:path {:d "M7 5.5V0L14 7.5H9C7.89543 7.5 7 6.60457 7 5.5Z", :fill "var(--ls-active-secondary-color)"}]])
=======
(def online
  (hero-icon "M8.111 16.404a5.5 5.5 0 017.778 0M12 20h.01m-7.08-7.071c3.904-3.905 10.236-3.905 14.141 0M1.394 9.393c5.857-5.857 15.355-5.857 21.213 0"))
>>>>>>> 959aabec
<|MERGE_RESOLUTION|>--- conflicted
+++ resolved
@@ -132,9 +132,9 @@
    {:stroke "currentColor", :view-box "0 0 24 24", :fill "none" :width 24 :height 24 :display "inline-block"}
    [:path
     {:d
-     "M9 13h6m-3-3v6m-9 1V7a2 2 0 012-2h6l2 2h6a2 2 0 012 2v8a2 2 0 01-2 2H5a2 2 0 01-2-2z",
-     :stroke-width "2",
-     :stroke-linejoin "round",
+     "M9 13h6m-3-3v6m-9 1V7a2 2 0 012-2h6l2 2h6a2 2 0 012 2v8a2 2 0 01-2 2H5a2 2 0 01-2-2z"
+     :stroke-width "2"
+     :stroke-linejoin "round"
      :stroke-linecap "round"}]])
 
 (def folder (hero-icon "M3 7v10a2 2 0 002 2h14a2 2 0 002-2V9a2 2 0 00-2-2h-6l-2-2H5a2 2 0 00-2 2z"))
@@ -410,12 +410,10 @@
      :stroke-linejoin "round"
      :stroke-linecap "round"}]])
 
-<<<<<<< HEAD
 (def page
   [:svg.h-5.w-4 {:viewbox "0 0 24 24", :fill "none", :xmlns "http://www.w3.org/2000/svg"}
    [:path {:d "M2 0.5H6.78272L13.5 7.69708V18C13.5 18.8284 12.8284 19.5 12 19.5H2C1.17157 19.5 0.5 18.8284 0.5 18V2C0.5 1.17157 1.17157 0.5 2 0.5Z", :fill "var(--ls-active-primary-color)"}]
    [:path {:d "M7 5.5V0L14 7.5H9C7.89543 7.5 7 6.60457 7 5.5Z", :fill "var(--ls-active-secondary-color)"}]])
-=======
+
 (def online
-  (hero-icon "M8.111 16.404a5.5 5.5 0 017.778 0M12 20h.01m-7.08-7.071c3.904-3.905 10.236-3.905 14.141 0M1.394 9.393c5.857-5.857 15.355-5.857 21.213 0"))
->>>>>>> 959aabec
+  (hero-icon "M8.111 16.404a5.5 5.5 0 017.778 0M12 20h.01m-7.08-7.071c3.904-3.905 10.236-3.905 14.141 0M1.394 9.393c5.857-5.857 15.355-5.857 21.213 0"))
--- conflicted
+++ resolved
@@ -87,7 +87,6 @@
   (let [page-menu (page-menu/page-menu nil)
         page-menu-and-hr (when (seq page-menu)
                            (concat page-menu [{:hr true}]))]
-<<<<<<< HEAD
     [:<>
      #_(shui/dialog-v1 {:trigger (fn [{:keys [toggle-dialog! dialog]}] 
                                    [:div.relative
@@ -191,7 +190,7 @@
            :options {:href (rfe/href :import)}
            :icon (ui/icon "file-upload")})
 
-        (when-not config/publishing? 
+        (when-not config/publishing?
           {:title [:div.flex-row.flex.justify-between.items-center
                    [:span (t :join-community)]]
            :options {:href "https://discuss.logseq.com"
@@ -217,66 +216,6 @@
        (concat page-menu-and-hr)
        (remove nil?))
       {})]))
-=======
-    (ui/dropdown-with-links
-     (fn [{:keys [toggle-fn]}]
-       [:button.button.icon.toolbar-dots-btn
-        {:on-click toggle-fn
-         :title (t :header/more)}
-        (ui/icon "dots" {:size ui/icon-size})])
-     (->>
-      [(when (state/enable-editing?)
-         {:title (t :settings)
-          :options {:on-click state/open-settings!}
-          :icon (ui/icon "settings")})
-
-       (when config/lsp-enabled?
-         {:title (t :plugins)
-          :options {:on-click #(plugin-handler/goto-plugins-dashboard!)}
-          :icon (ui/icon "apps")})
-
-       (when config/lsp-enabled?
-         {:title (t :themes)
-          :options {:on-click #(plugins/open-select-theme!)}
-          :icon (ui/icon "palette")})
-
-       (when current-repo
-         {:title (t :export-graph)
-          :options {:on-click #(state/set-modal! export/export)}
-          :icon (ui/icon "database-export")})
-
-       (when (and current-repo (state/enable-editing?))
-         {:title (t :import)
-          :options {:href (rfe/href :import)}
-          :icon (ui/icon "file-upload")})
-
-       (when-not config/publishing?
-         {:title [:div.flex-row.flex.justify-between.items-center
-                  [:span (t :join-community)]]
-          :options {:href "https://discuss.logseq.com"
-                    :title (t :discourse-title)
-                    :target "_blank"}
-          :icon (ui/icon "brand-discord")})
-
-       (when-not config/publishing?
-         {:title [:div.flex-row.flex.justify-between.items-center
-                  [:span (t :help/bug)]]
-          :options {:href (rfe/href :bug-report)}
-          :icon (ui/icon "bug")})
-
-       (when config/publishing?
-         {:title (t :toggle-theme)
-          :options {:on-click #(state/toggle-theme!)}
-          :icon (ui/icon "bulb")})
-
-       (when (and (state/sub :auth/id-token) (user-handler/logged-in?))
-         {:title (t :logout-user (user-handler/email))
-          :options {:on-click #(user-handler/logout)}
-          :icon  (ui/icon "logout")})]
-      (concat page-menu-and-hr)
-      (remove nil?))
-     {})))
->>>>>>> 6be6edfc
 
 (rum/defc back-and-forward
   < {:key-fn #(identity "nav-history-buttons")}

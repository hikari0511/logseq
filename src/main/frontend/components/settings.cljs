(ns frontend.components.settings
  (:require [rum.core :as rum]
            [frontend.ui :as ui]
            [frontend.components.svg :as svg]
            [frontend.handler.notification :as notification]
            [frontend.handler.user :as user-handler]
            [frontend.handler.ui :as ui-handler]
            [frontend.handler.repo :as repo-handler]
            [frontend.handler.config :as config-handler]
            [frontend.handler.page :as page-handler]
            [frontend.state :as state]
            [frontend.version :refer [version]]
            [frontend.util :as util]
            [frontend.config :as config]
            [frontend.dicts :as dicts]
            [clojure.string :as string]
            [goog.object :as gobj]
            [frontend.context.i18n :as i18n]
            [reitit.frontend.easy :as rfe]))

(rum/defcs set-email < (rum/local "" ::email)
  [state]
  (let [email (get state ::email)]
    [:div.p-8.flex.items-center.justify-center
     [:div.w-full.mx-auto
      [:div
       [:div
        [:h1.title.mb-1
         "Your email address:"]
        [:div.mt-2.mb-4.relative.rounded-md.max-w-xs
         [:input#.form-input.is-small
          {:autoFocus true
           :on-change (fn [e]
                        (reset! email (util/evalue e)))}]]]]
      (ui/button
       "Submit"
       :on-click
       (fn []
         (user-handler/set-email! @email)))

      [:hr]

      [:span.pl-1.opacity-70 "Git commit requires the email address."]]]))

(rum/defcs set-cors < (rum/local "" ::cors)
  [state]
  (let [cors (get state ::cors)]
    [:div.p-8.flex.items-center.justify-center
     [:div.w-full.mx-auto
      [:div
       [:div
        [:h1.title.mb-1
         "Your cors address:"]
        [:div.mt-2.mb-4.relative.rounded-md.max-w-xs
         [:input#.form-input.is-small
          {:autoFocus true
           :on-change (fn [e]
                        (reset! cors (util/evalue e)))}]]]]
      (ui/button
       "Submit"
       :on-click
       (fn []
         (user-handler/set-cors! @cors)))

      [:hr]

      [:span.pl-1.opacity-70 "Git commit requires the cors address."]]]))

(defn toggle
  [label-for name state on-toggle]
  [:div.it.sm:grid.sm:grid-cols-3.sm:gap-4.sm:items-start
   [:label.block.text-sm.font-medium.leading-5.opacity-70
    {:for label-for}
    name]
   [:div.mt-1.sm:mt-0.sm:col-span-2
    [:div.max-w-lg.rounded-md.sm:max-w-xs
     (ui/toggle state on-toggle true)]]])

(rum/defcs app-updater < rum/reactive
  [state]
  (let [update-pending? (state/sub :electron/updater-pending?)
        {:keys [type payload]} (state/sub :electron/updater)]
    [:div.cp__settings-app-updater
     [:button.ui__button_base.is-logseq.check-update
      {:disabled update-pending?
       :on-click #(js/window.apis.checkForUpdates false)}
      (if update-pending? "Checking ..." "Check for updates")]
     (when-not (or update-pending?
                   (string/blank? type))
       [:div.update-state
        (case type
          "update-not-available"
          [:p "😀 Your app is up-to-date!"]

          "update-available"
          (let [{:keys [name url]} payload]
            [:p (str "Found new release ")
             [:a.link
              {:on-click
               (fn [e]
                 (js/window.apis.openExternal url)
                 (util/stop e))}
              svg/external-link name " 🎉"]])

          "error"
          [:p "⚠️ Oops, Something Went Wrong!" [:br] " Please check out the "
           [:a.link
            {:on-click
             (fn [e]
               (js/window.apis.openExternal "https://github.com/logseq/logseq/releases")
               (util/stop e))}
            svg/external-link " release channel"]])])]))

(rum/defc delete-account-confirm
  [close-fn]
  (rum/with-context [[t] i18n/*tongue-context*]
    [:div
     (ui/admonition
      :important
      [:p.text-gray-700 (t :user/delete-account-notice)])
     [:div.mt-5.sm:mt-4.sm:flex.sm:flex-row-reverse
      [:span.flex.w-full.rounded-md.sm:ml-3.sm:w-auto
       [:button.inline-flex.justify-center.w-full.rounded-md.border.border-transparent.px-4.py-2.bg-indigo-600.text-base.leading-6.font-medium.text-white.shadow-sm.hover:bg-indigo-500.focus:outline-none.focus:border-indigo-700.focus:shadow-outline-indigo.transition.ease-in-out.duration-150.sm:text-sm.sm:leading-5
        {:type "button"
         :on-click user-handler/delete-account!}
        (t :user/delete-account)]]
      [:span.mt-3.flex.w-full.rounded-md.sm:mt-0.sm:w-auto
       [:button.inline-flex.justify-center.w-full.rounded-md.border.border-gray-300.px-4.py-2.bg-white.text-base.leading-6.font-medium.text-gray-700.shadow-sm.hover:text-gray-500.focus:outline-none.focus:border-blue-300.focus:shadow-outline-blue.transition.ease-in-out.duration-150.sm:text-sm.sm:leading-5
        {:type "button"
         :on-click close-fn}
        "Cancel"]]]]))

(rum/defcs settings < rum/reactive
  []
  (let [preferred-format (state/get-preferred-format)
        preferred-workflow (state/get-preferred-workflow)
        preferred-language (state/sub [:preferred-language])
        enable-timetracking? (state/enable-timetracking?)
        current-repo (state/get-current-repo)
        enable-journals? (state/enable-journals? current-repo)
        enable-encryption? (state/enable-encryption? current-repo)
        enable-git-auto-push? (state/enable-git-auto-push? current-repo)
        enable-block-time? (state/enable-block-time?)
        show-brackets? (state/show-brackets?)
        github-token (state/sub [:me :access-token])
        cors-proxy (state/sub [:me :cors_proxy])
        logged? (state/logged?)
        developer-mode? (state/sub [:ui/developer-mode?])
        theme (state/sub :ui/theme)
        dark? (= "dark" theme)
        switch-theme (if dark? "white" "dark")]
    (rum/with-context [[t] i18n/*tongue-context*]
      [:div#settings.cp__settings-main
       [:h1.title (t :settings)]

       [:div.panel-wrap
        [:div.it.sm:grid.sm:grid-cols-3.sm:gap-4.sm:items-start
         [:label.block.text-sm.font-medium.leading-5.opacity-70
          {:for "toggle_theme"}
          (t :right-side-bar/switch-theme (string/capitalize switch-theme))]
         [:div.flex.flex-row.mt-1.sm:mt-0.sm:col-span-2
          [:div.max-w-lg.rounded-md.sm:max-w-xs
           (ui/toggle dark?
                      (fn []
                        (state/set-theme! switch-theme))
                      true)]
          [:span.ml-4.opacity-50.text-sm "t t"]]]

        [:div.it.sm:grid.sm:grid-cols-3.sm:gap-4.sm:items-start
         [:label.block.text-sm.font-medium.leading-5.opacity-70
          {:for "show_brackets"}
          (t :settings-page/show-brackets)]
         [:div.flex.flex-row.mt-1.sm:mt-0.sm:col-span-2
          [:div.max-w-lg.rounded-md.sm:max-w-xs
           (ui/toggle show-brackets?
                      config-handler/toggle-ui-show-brackets!
                      true)]
          [:span.ml-4.opacity-50.text-sm "Ctrl-c Ctrl-b"]]]

        [:div.it.sm:grid.sm:grid-cols-3.sm:gap-4.sm:items-start
         [:label.block.text-sm.font-medium.leading-5.opacity-70
          {:for "preferred_language"}
          (t :language)]
         [:div.mt-1.sm:mt-0.sm:col-span-2
          [:div.max-w-lg.rounded-md
           [:select.form-select.is-small
            {:on-change (fn [e]
                          (let [lang (util/evalue e)
                                lang-val (filter (fn [el] (if (= (:label el) lang) true nil)) dicts/languages)
                                lang-val (name (:value (first lang-val)))]
                            (state/set-preferred-language! lang-val)
                            (ui-handler/re-render-root!)))}
            (for [language dicts/languages]
              [:option (cond->
                        {:key (:value language)}
                         (= (name (:value language)) preferred-language)
                         (assoc :selected "selected"))
               (:label language)])]]]]

        ;; config.edn
        (when current-repo
<<<<<<< HEAD
          [:div.mt-5.text-sm
           [:a {:href (rfe/href :file {:path (config/get-config-path)})
                :on-click #(js/setTimeout (fn [] (ui-handler/toggle-settings-modal!)))}
            (t :settings-page/edit-config-edn)]])]

       [:hr]

       [:div.panel-wrap
        [:div.it.sm:grid.sm:grid-cols-3.sm:gap-4.sm:items-start
         [:label.block.text-sm.font-medium.leading-5.opacity-70
          {:for "preferred_format"}
          (t :settings-page/preferred-file-format)]
         [:div.mt-1.sm:mt-0.sm:col-span-2
          [:div.max-w-lg.rounded-md
           [:select.form-select.is-small
            {:on-change (fn [e]
                          (let [format (-> (util/evalue e)
                                           (string/lower-case)
                                           keyword)]
                            (user-handler/set-preferred-format! format)))}
            (for [format [:org :markdown]]
              [:option (cond->
                        {:key (name format)}
                         (= format preferred-format)
                         (assoc :selected "selected"))
               (string/capitalize (name format))])]]]]

        [:div.it.sm:grid.sm:grid-cols-3.sm:gap-4.sm:items-start
         [:label.block.text-sm.font-medium.leading-5.opacity-70
          {:for "preferred_workflow"}
          (t :settings-page/preferred-workflow)]
         [:div.mt-1.sm:mt-0.sm:col-span-2
          [:div.max-w-lg.rounded-md
           [:select.form-select.is-small
            {:on-change (fn [e]
                          (let [workflow (-> (util/evalue e)
                                             (string/lower-case)
                                             keyword)
                                workflow (if (= workflow :now/later)
                                           :now
                                           :todo)]
                            (user-handler/set-preferred-workflow! workflow)))}
            (for [workflow [:now :todo]]
              [:option (cond->
                        {:key (name workflow)}
                         (= workflow preferred-workflow)
                         (assoc :selected "selected"))
               (if (= workflow :now)
                 "NOW/LATER"
                 "TODO/DOING")])]]]]

        (toggle "enable_timetracking"
                (t :settings-page/enable-timetracking)
                enable-timetracking?
                (fn []
                  (let [value (not enable-timetracking?)]
                    (config-handler/set-config! :feature/enable-timetracking? value))))

        ;; (toggle "enable_block_time"
        ;;         (t :settings-page/enable-block-time)
        ;;         enable-block-time?
        ;;         (fn []
        ;;           (let [value (not enable-block-time?)]
        ;;             (config-handler/set-config! :feature/enable-block-time? value))))

        (toggle "enable_journals"
                (t :settings-page/enable-journals)
                enable-journals?
                (fn []
                  (let [value (not enable-journals?)]
                    (config-handler/set-config! :feature/enable-journals? value))))

        (when (not enable-journals?)
          [:div.it.sm:grid.sm:grid-cols-3.sm:gap-4.sm:items-start
           [:label.block.text-sm.font-medium.leading-5.opacity-70
            {:for "default page"}
            (t :settings-page/home-default-page)]
           [:div.mt-1.sm:mt-0.sm:col-span-2
            [:div.max-w-lg.rounded-md.sm:max-w-xs
             [:input#home-default-page.form-input.is-small.transition.duration-150.ease-in-out
              {:default-value (state/sub-default-home-page)
               :on-blur       (fn [event]
                                (let [value (util/evalue event)]
                                  (cond
                                    (string/blank? value)
                                    (let [home (get (state/get-config) :default-home {})
                                          new-home (dissoc home :page)]
                                      (config-handler/set-config! :default-home new-home)
                                      (notification/show! "Home default page updated successfully!" :success))

                                    (page-handler/page-exists? (string/lower-case value))
                                    (let [home (get (state/get-config) :default-home {})
                                          new-home (assoc home :page value)]
                                      (config-handler/set-config! :default-home new-home)
                                      (notification/show! "Home default page updated successfully!" :success))

                                    :else
                                    (notification/show! "Please make sure the page exists!" :warning))))}]]]])

        (toggle "enable_encryption"
                (t :settings-page/enable-encryption)
                enable-encryption?
                (fn []
                  (let [value (not enable-encryption?)]
                    (config-handler/set-config! :feature/enable-encryption? value))))

        (when (string/starts-with? current-repo "https://")
          (toggle "enable_git_auto_push"
                  "Enable Git auto push"
                  enable-git-auto-push?
                  (fn []
                    (let [value (not enable-git-auto-push?)]
                      (config-handler/set-config! :git-auto-push value)))))]

       [:hr]

       [:div.panel-wrap
        [:div.it.app-updater.sm:grid.sm:grid-cols-3.sm:gap-4.sm:items-start
         [:label.block.text-sm.font-medium.leading-5.opacity-70
          (t :settings-page/current-version)]
         [:div.wrap.sm:mt-0.sm:col-span-2
          [:div.ver version]
          (if (util/electron?) (app-updater))]]

        [:div.it.sm:grid.sm:grid-cols-3.sm:gap-4.sm:items-start
         [:label.block.text-sm.font-medium.leading-5.opacity-70
          {:for "developer_mode"}
          (t :settings-page/developer-mode)]

         [:div.mt-1.sm:mt-0.sm:col-span-2
          [:div.max-w-lg.rounded-md.sm:max-w-xs
           (ui/toggle developer-mode?
                      #(state/set-developer-mode! (not developer-mode?))
                      true)]]]
        [:div.text-sm.opacity-50
         (t :settings-page/developer-mode-desc)]

        (when logged?
          [:div
           [:div.mt-6.sm:mt-5.sm:grid.sm:grid-cols-3.sm:gap-4.sm:items-center.sm:pt-5
            [:label.block.text-sm.font-medium.leading-5.sm:mt-px..opacity-70
             {:for "cors"}
             (t :settings-page/custom-cors-proxy-server)]
=======
          [:a {:href (rfe/href :file {:path (config/get-config-path)})}
           (t :settings-page/edit-config-edn)])

        [:hr]

        [:div.mt-6.sm:mt-5
         [:div.sm:grid.sm:grid-cols-3.sm:gap-4.sm:items-start.sm:pt-5
          [:label.block.text-sm.font-medium.leading-5.sm:mt-px.sm:pt-2.opacity-70
           {:for "preferred_format"}
           (t :settings-page/preferred-file-format)]
          [:div.mt-1.sm:mt-0.sm:col-span-2
           [:div.max-w-lg.rounded-md.shadow-sm.sm:max-w-xs
            [:select.mt-1.form-select.block.w-full.pl-3.pr-10.py-2.text-base.leading-6.border-gray-300.focus:outline-none.focus:shadow-outline-blue.focus:border-blue-300.sm:text-sm.sm:leading-5
             {:on-change (fn [e]
                           (let [format (-> (util/evalue e)
                                            (string/lower-case)
                                            keyword)]
                             (user-handler/set-preferred-format! format)))}
             (for [format [:org :markdown]]
               [:option (cond->
                         {:key (name format)}
                          (= format preferred-format)
                          (assoc :selected "selected"))
                (string/capitalize (name format))])]]]]
         [:div.mt-6.sm:grid.sm:grid-cols-3.sm:gap-4.sm:items-start.sm:pt-5
          [:label.block.text-sm.font-medium.leading-5.sm:mt-px.sm:pt-2.opacity-70
           {:for "preferred_workflow"}
           (t :settings-page/preferred-workflow)]
          [:div.mt-1.sm:mt-0.sm:col-span-2
           [:div.max-w-lg.rounded-md.shadow-sm.sm:max-w-xs
            [:select.mt-1.form-select.block.w-full.pl-3.pr-10.py-2.text-base.leading-6.border-gray-300.focus:outline-none.focus:shadow-outline-blue.focus:border-blue-300.sm:text-sm.sm:leading-5
             {:on-change (fn [e]
                           (let [workflow (-> (util/evalue e)
                                              (string/lower-case)
                                              keyword)
                                 workflow (if (= workflow :now/later)
                                            :now
                                            :todo)]
                             (user-handler/set-preferred-workflow! workflow)
                             (config-handler/set-preferred-workflow! workflow)))}
             (for [workflow [:now :todo]]
               [:option (cond->
                         {:key (name workflow)}
                          (= workflow preferred-workflow)
                          (assoc :selected "selected"))
                (if (= workflow :now)
                  "NOW/LATER"
                  "TODO/DOING")])]]]]

         (toggle "enable_timetracking"
                 (t :settings-page/enable-timetracking)
                 enable-timetracking?
                 (fn []
                   (let [value (not enable-timetracking?)]
                     (config-handler/set-config! :feature/enable-timetracking? value))))

                         ;; (toggle "enable_block_time"
                         ;;         (t :settings-page/enable-block-time)
                         ;;         enable-block-time?
                         ;;         (fn []
                         ;;           (let [value (not enable-block-time?)]
                         ;;             (config-handler/set-config! :feature/enable-block-time? value))))

         (toggle "enable_journals"
                 (t :settings-page/enable-journals)
                 enable-journals?
                 (fn []
                   (let [value (not enable-journals?)]
                     (config-handler/set-config! :feature/enable-journals? value))))

         (when (not enable-journals?)
           [:div.mt-6.sm:mt-5.sm:grid.sm:grid-cols-3.sm:gap-4.sm:items-start.sm:pt-5
            [:label.block.text-sm.font-medium.leading-5.sm:mt-px.sm:pt-2.opacity-70
             {:for "default page"}
             (t :settings-page/home-default-page)]
>>>>>>> 17dfb840
            [:div.mt-1.sm:mt-0.sm:col-span-2
             [:div.max-w-lg.rounded-md.sm:max-w-xs
              [:input#pat.form-input.is-small.transition.duration-150.ease-in-out
               {:default-value cors-proxy
                :on-blur       (fn [event]
                                 (when-let [server (util/evalue event)]
                                   (user-handler/set-cors! server)
                                   (notification/show! "Custom CORS proxy updated successfully!" :success)))
                :on-key-press  (fn [event]
                                 (let [k (gobj/get event "key")]
                                   (if (= "Enter" k)
                                     (when-let [server (util/evalue event)]
                                       (user-handler/set-cors! server)
                                       (notification/show! "Custom CORS proxy updated successfully!" :success)))))}]]]]
           (ui/admonition
             :important
             [:p (t :settings-page/dont-use-other-peoples-proxy-servers)
              [:a {:href   "https://github.com/isomorphic-git/cors-proxy"
                   :target "_blank"}
               "https://github.com/isomorphic-git/cors-proxy"]])
           ])

        (when logged?
          [:div
           [:hr]
           [:div.sm:grid.sm:grid-cols-3.sm:gap-4.sm:items-center.sm:pt-5
            [:label.block.text-sm.font-medium.leading-5.opacity-70.text-red-600.dark:text-red-400
             {:for "delete account"}
             (t :user/delete-account)]
            [:div.mt-1.sm:mt-0.sm:col-span-2
             [:div.max-w-lg.rounded-md.sm:max-w-xs
              (ui/button (t :user/delete-your-account)
                         :on-click (fn []
                                     (ui-handler/toggle-settings-modal!)
                                     (js/setTimeout #(state/set-modal! delete-account-confirm))))]]]])]])))
<|MERGE_RESOLUTION|>--- conflicted
+++ resolved
@@ -199,7 +199,6 @@
 
         ;; config.edn
         (when current-repo
-<<<<<<< HEAD
           [:div.mt-5.text-sm
            [:a {:href (rfe/href :file {:path (config/get-config-path)})
                 :on-click #(js/setTimeout (fn [] (ui-handler/toggle-settings-modal!)))}
@@ -343,83 +342,6 @@
             [:label.block.text-sm.font-medium.leading-5.sm:mt-px..opacity-70
              {:for "cors"}
              (t :settings-page/custom-cors-proxy-server)]
-=======
-          [:a {:href (rfe/href :file {:path (config/get-config-path)})}
-           (t :settings-page/edit-config-edn)])
-
-        [:hr]
-
-        [:div.mt-6.sm:mt-5
-         [:div.sm:grid.sm:grid-cols-3.sm:gap-4.sm:items-start.sm:pt-5
-          [:label.block.text-sm.font-medium.leading-5.sm:mt-px.sm:pt-2.opacity-70
-           {:for "preferred_format"}
-           (t :settings-page/preferred-file-format)]
-          [:div.mt-1.sm:mt-0.sm:col-span-2
-           [:div.max-w-lg.rounded-md.shadow-sm.sm:max-w-xs
-            [:select.mt-1.form-select.block.w-full.pl-3.pr-10.py-2.text-base.leading-6.border-gray-300.focus:outline-none.focus:shadow-outline-blue.focus:border-blue-300.sm:text-sm.sm:leading-5
-             {:on-change (fn [e]
-                           (let [format (-> (util/evalue e)
-                                            (string/lower-case)
-                                            keyword)]
-                             (user-handler/set-preferred-format! format)))}
-             (for [format [:org :markdown]]
-               [:option (cond->
-                         {:key (name format)}
-                          (= format preferred-format)
-                          (assoc :selected "selected"))
-                (string/capitalize (name format))])]]]]
-         [:div.mt-6.sm:grid.sm:grid-cols-3.sm:gap-4.sm:items-start.sm:pt-5
-          [:label.block.text-sm.font-medium.leading-5.sm:mt-px.sm:pt-2.opacity-70
-           {:for "preferred_workflow"}
-           (t :settings-page/preferred-workflow)]
-          [:div.mt-1.sm:mt-0.sm:col-span-2
-           [:div.max-w-lg.rounded-md.shadow-sm.sm:max-w-xs
-            [:select.mt-1.form-select.block.w-full.pl-3.pr-10.py-2.text-base.leading-6.border-gray-300.focus:outline-none.focus:shadow-outline-blue.focus:border-blue-300.sm:text-sm.sm:leading-5
-             {:on-change (fn [e]
-                           (let [workflow (-> (util/evalue e)
-                                              (string/lower-case)
-                                              keyword)
-                                 workflow (if (= workflow :now/later)
-                                            :now
-                                            :todo)]
-                             (user-handler/set-preferred-workflow! workflow)
-                             (config-handler/set-preferred-workflow! workflow)))}
-             (for [workflow [:now :todo]]
-               [:option (cond->
-                         {:key (name workflow)}
-                          (= workflow preferred-workflow)
-                          (assoc :selected "selected"))
-                (if (= workflow :now)
-                  "NOW/LATER"
-                  "TODO/DOING")])]]]]
-
-         (toggle "enable_timetracking"
-                 (t :settings-page/enable-timetracking)
-                 enable-timetracking?
-                 (fn []
-                   (let [value (not enable-timetracking?)]
-                     (config-handler/set-config! :feature/enable-timetracking? value))))
-
-                         ;; (toggle "enable_block_time"
-                         ;;         (t :settings-page/enable-block-time)
-                         ;;         enable-block-time?
-                         ;;         (fn []
-                         ;;           (let [value (not enable-block-time?)]
-                         ;;             (config-handler/set-config! :feature/enable-block-time? value))))
-
-         (toggle "enable_journals"
-                 (t :settings-page/enable-journals)
-                 enable-journals?
-                 (fn []
-                   (let [value (not enable-journals?)]
-                     (config-handler/set-config! :feature/enable-journals? value))))
-
-         (when (not enable-journals?)
-           [:div.mt-6.sm:mt-5.sm:grid.sm:grid-cols-3.sm:gap-4.sm:items-start.sm:pt-5
-            [:label.block.text-sm.font-medium.leading-5.sm:mt-px.sm:pt-2.opacity-70
-             {:for "default page"}
-             (t :settings-page/home-default-page)]
->>>>>>> 17dfb840
             [:div.mt-1.sm:mt-0.sm:col-span-2
              [:div.max-w-lg.rounded-md.sm:max-w-xs
               [:input#pat.form-input.is-small.transition.duration-150.ease-in-out
@@ -454,4 +376,4 @@
               (ui/button (t :user/delete-your-account)
                          :on-click (fn []
                                      (ui-handler/toggle-settings-modal!)
-                                     (js/setTimeout #(state/set-modal! delete-account-confirm))))]]]])]])))
+                                     (js/setTimeout #(state/set-modal! delete-account-confirm))))]]]])]])))
(ns frontend.components.settings
  (:require [clojure.string :as string]
            [frontend.components.svg :as svg]
            [frontend.components.plugins :as plugins]
            [frontend.config :as config]
            [frontend.context.i18n :refer [t]]
            [frontend.storage :as storage]
            [frontend.date :as date]
            [frontend.dicts :as dicts]
            [frontend.handler :as handler]
            [frontend.handler.config :as config-handler]
            [frontend.handler.notification :as notification]
            [frontend.handler.route :as route-handler]
            [frontend.handler.ui :as ui-handler]
            [frontend.handler.user :as user-handler]
            [frontend.handler.plugin :as plugin-handler]
            [frontend.handler.file-sync :as file-sync-handler]
            [frontend.modules.instrumentation.core :as instrument]
            [frontend.modules.shortcut.data-helper :as shortcut-helper]
            [frontend.state :as state]
            [frontend.ui :as ui]
            [electron.ipc :as ipc]
            [promesa.core :as p]
            [frontend.util :refer [classnames web-platform?] :as util]
            [frontend.version :refer [version]]
            [goog.object :as gobj]
            [reitit.frontend.easy :as rfe]
            [rum.core :as rum]
            [frontend.mobile.util :as mobile-util]
            [frontend.db :as db]))

(defn toggle
  [label-for name state on-toggle & [detail-text]]
  [:div.it.sm:grid.sm:grid-cols-3.sm:gap-4.sm:items-start
   [:label.block.text-sm.font-medium.leading-5.opacity-70
    {:for label-for}
    name]
   [:div.rounded-md.sm:max-w-tss.sm:col-span-2
    [:div.rounded-md {:style {:display "flex" :gap "1rem" :align-items "center"}}
     (ui/toggle state on-toggle true)
     detail-text]]])

(rum/defcs app-updater < rum/reactive
  [state version]
  (let [update-pending? (state/sub :electron/updater-pending?)
        {:keys [type payload]} (state/sub :electron/updater)]
    [:span.cp__settings-app-updater

     [:div.ctls.flex.items-center

      [:div.mt-1.sm:mt-0.sm:col-span-2
       {:style {:display "flex" :gap "0.5rem" :align-items "center"}}
       [:div (cond
               (mobile-util/native-android?)
               (ui/button
                "Check for updates"
                :class "text-sm p-1 mr-1"
                :href "https://github.com/logseq/logseq/releases" )

               (mobile-util/native-ios?)
               (ui/button
                "Check for updates"
                :class "text-sm p-1 mr-1"
                :href "https://apps.apple.com/app/logseq/id1601013908" )

               (util/electron?)
               (ui/button
                (if update-pending? "Checking ..." "Check for updates")
                :class "text-sm p-1 mr-1"
                :disabled update-pending?
                :on-click #(js/window.apis.checkForUpdates false))

               :else
               nil)]

       [:div.text-sm.opacity-50 (str "Version " version)]]]

     (when-not (or update-pending?
                   (string/blank? type))
       [:div.update-state.text-sm
        (case type
          "update-not-available"
          [:p "Your app is up-to-date 🎉"]

          "update-available"
          (let [{:keys [name url]} payload]
            [:p (str "Found new release ")
             [:a.link
              {:on-click
               (fn [e]
                 (js/window.apis.openExternal url)
                 (util/stop e))}
              svg/external-link name " 🎉"]])

          "error"
          [:p "⚠️ Oops, Something Went Wrong!" [:br] " Please check out the "
           [:a.link
            {:on-click
             (fn [e]
               (js/window.apis.openExternal "https://github.com/logseq/logseq/releases")
               (util/stop e))}
            svg/external-link " release channel"]])])]))

(rum/defc outdenting-hint
  []
  [:div.ui__modal-panel
   {:style {:box-shadow "0 4px 20px 4px rgba(0, 20, 60, .1), 0 4px 80px -8px rgba(0, 20, 60, .2)"}}
   [:div {:style {:margin "12px" :max-width "500px"}}
    [:p.text-sm
     "The left side shows outdenting with the default setting, and the right shows outdenting with logical outdenting enabled. "
     [:a.text-sm
      {:target "_blank" :href "https://discuss.logseq.com/t/whats-your-preferred-outdent-behavior-the-direct-one-or-the-logical-one/978"}
      "→ Learn more"]]
    [:img {:src    "https://discuss.logseq.com/uploads/default/original/1X/e8ea82f63a5e01f6d21b5da827927f538f3277b9.gif"
           :width  500
           :height 500}]]])

(defn row-with-button-action
  [{:keys [left-label action button-label href on-click desc -for]}]
  [:div.it.sm:grid.sm:grid-cols-3.sm:gap-4.sm:items-start

   ;; left column
   [:label.block.text-sm.font-medium.leading-5.opacity-70
    {:for -for}
    left-label]

   ;; right column
   [:div.mt-1.sm:mt-0.sm:col-span-2
    {:style {:display "flex" :gap "0.5rem" :align-items "center"}}
    [:div (if action action (ui/button
                              button-label
                              :class    "text-sm p-1"
                              :href     href
                              :on-click on-click))]
    (when-not (or (util/mobile?)
                  (mobile-util/native-platform?))
      [:div.text-sm desc])]])

(defn edit-config-edn []
  (row-with-button-action
    {:left-label   (t :settings-page/custom-configuration)
     :button-label (t :settings-page/edit-config-edn)
     :href         (rfe/href :file {:path (config/get-config-path)})
     :on-click     #(js/setTimeout (fn [] (ui-handler/toggle-settings-modal!)))
     :-for         "config_edn"}))

(defn edit-custom-css []
  (row-with-button-action
    {:left-label   (t :settings-page/custom-theme)
     :button-label (t :settings-page/edit-custom-css)
     :href         (rfe/href :file {:path (config/get-custom-css-path)})
     :on-click     #(js/setTimeout (fn [] (ui-handler/toggle-settings-modal!)))
     :-for         "customize_css"}))

(defn edit-export-css []
  (row-with-button-action
   {:left-label   (t :settings-page/export-theme)
    :button-label (t :settings-page/edit-export-css)
    :href         (rfe/href :file {:path (config/get-export-css-path)})
    :on-click     #(js/setTimeout (fn [] (ui-handler/toggle-settings-modal!)))
    :-for         "customize_css"}))

(defn show-brackets-row [t show-brackets?]
  [:div.it.sm:grid.sm:grid-cols-3.sm:gap-4.sm:items-start
   [:label.block.text-sm.font-medium.leading-5.opacity-70
    {:for "show_brackets"}
    (t :settings-page/show-brackets)]
   [:div
    [:div.rounded-md.sm:max-w-xs
     (ui/toggle show-brackets?
                config-handler/toggle-ui-show-brackets!
                true)]]
   (when (not (or (util/mobile?) (mobile-util/native-platform?)))
     [:div {:style {:text-align "right"}}
      (ui/render-keyboard-shortcut (shortcut-helper/gen-shortcut-seq :ui/toggle-brackets))])])

(rum/defcs switch-spell-check-row < rum/reactive
  [state t]
  (let [enabled? (state/sub [:electron/user-cfgs :spell-check])]
    [:div.it.sm:grid.sm:grid-cols-3.sm:gap-4.sm:items-start
     [:label.block.text-sm.font-medium.leading-5.opacity-70
      (t :settings-page/spell-checker)]
     [:div
      [:div.rounded-md.sm:max-w-xs
       (ui/toggle
         enabled?
         (fn []
           (state/set-state! [:electron/user-cfgs :spell-check] (not enabled?))
           (p/then (ipc/ipc "userAppCfgs" :spell-check (not enabled?))
                   #(when (js/confirm (t :relaunch-confirm-to-work))
                      (js/logseq.api.relaunch))))
         true)]]]))

(rum/defcs switch-git-auto-commit-row < rum/reactive
  [state t]
  (let [enabled? (state/get-git-auto-commit-enabled?)]
    [:div.it.sm:grid.sm:grid-cols-3.sm:gap-4.sm:items-start
     [:label.block.text-sm.font-medium.leading-5.opacity-70
      (t :settings-page/git-switcher-label)]
     [:div
      [:div.rounded-md.sm:max-w-xs
       (ui/toggle
         enabled?
         (fn []
           (state/set-state! [:electron/user-cfgs :git/disable-auto-commit?] enabled?)
           (ipc/ipc "userAppCfgs" :git/disable-auto-commit? enabled?))
         true)]]]))

(rum/defcs git-auto-commit-seconds < rum/reactive
  [state t]
  (let [secs (or (state/sub [:electron/user-cfgs :git/auto-commit-seconds]) 60)]
    [:div.it.sm:grid.sm:grid-cols-3.sm:gap-4.sm:items-start
     [:label.block.text-sm.font-medium.leading-5.opacity-70
      (t :settings-page/git-commit-delay)]
     [:div.mt-1.sm:mt-0.sm:col-span-2
      [:div.max-w-lg.rounded-md.sm:max-w-xs
       [:input#home-default-page.form-input.is-small.transition.duration-150.ease-in-out
        {:default-value secs
         :on-blur       (fn [event]
                          (let [value (-> (util/evalue event)
                                          util/safe-parse-int)]
                            (if (and (number? value)
                                     (< 0 value (inc 600)))
                              (do
                                (state/set-state! [:electron/user-cfgs :git/auto-commit-seconds] value)
                                (ipc/ipc "userAppCfgs" :git/auto-commit-seconds value))
                              (when-let [elem (gobj/get event "target")]
                                (notification/show!
                                 [:div "Invalid value! Must be a number between 1 and 600."]
                                 :warning true)
                                (gobj/set elem "value" secs)))))}]]]]))

(rum/defc app-auto-update-row < rum/reactive [t]
  (let [enabled? (state/sub [:electron/user-cfgs :auto-update])
        enabled? (if (nil? enabled?) true enabled?)]
    (toggle "usage-diagnostics"
            (t :settings-page/auto-updater)
            enabled?
            #((state/set-state! [:electron/user-cfgs :auto-update] (not enabled?))
              (ipc/ipc "userAppCfgs" :auto-update (not enabled?))))))

(defn language-row [t preferred-language]
  (let [on-change (fn [e]
                    (let [lang-code (util/evalue e)]
                      (state/set-preferred-language! lang-code)
                      (ui-handler/re-render-root!)))
        action [:select.form-select.is-small {:value     preferred-language
                                              :on-change on-change}
                (for [language dicts/languages]
                  (let [lang-code (name (:value language))
                        lang-label (:label language)]
                    [:option {:key lang-code :value lang-code} lang-label]))]]
    (row-with-button-action {:left-label (t :language)
                             :-for       "preferred_language"
                             :action     action})))

(defn theme-modes-row [t switch-theme system-theme? dark?]
  (let [pick-theme [:ul.theme-modes-options
                    [:li {:on-click (partial state/use-theme-mode! "light")
                          :class    (classnames [{:active (and (not system-theme?) (not dark?))}])} [:i.mode-light] [:strong "light"]]
                    [:li {:on-click (partial state/use-theme-mode! "dark")
                          :class    (classnames [{:active (and (not system-theme?) dark?)}])} [:i.mode-dark] [:strong "dark"]]
                    [:li {:on-click (partial state/use-theme-mode! "system")
                          :class    (classnames [{:active system-theme?}])} [:i.mode-system] [:strong "system"]]]]
    (row-with-button-action {:left-label (t :right-side-bar/switch-theme (string/capitalize switch-theme))
                             :-for       "toggle_theme"
                             :action     pick-theme
                             :desc       (ui/render-keyboard-shortcut (shortcut-helper/gen-shortcut-seq :ui/toggle-theme))})))

(defn file-format-row [t preferred-format]
  [:div.it.sm:grid.sm:grid-cols-3.sm:gap-4.sm:items-start
   [:label.block.text-sm.font-medium.leading-5.opacity-70
    {:for "preferred_format"}
    (t :settings-page/preferred-file-format)]
   [:div.mt-1.sm:mt-0.sm:col-span-2
    [:div.max-w-lg.rounded-md
     [:select.form-select.is-small
      {:value     (name preferred-format)
       :on-change (fn [e]
                    (let [format (-> (util/evalue e)
                                     (string/lower-case)
                                     keyword)]
                      (user-handler/set-preferred-format! format)))}
      (for [format (map name [:org :markdown])]
        [:option {:key format :value format} (string/capitalize format)])]]]])

(defn date-format-row [t preferred-date-format]
  [:div.it.sm:grid.sm:grid-cols-3.sm:gap-4.sm:items-:div.it.sm:grid.sm:grid-cols-3.sm:gap-4.sm:items-start
   [:label.block.text-sm.font-medium.leading-5.opacity-70
    {:for "custom_date_format"}
    (t :settings-page/custom-date-format)]
   [:div.mt-1.sm:mt-0.sm:col-span-2
    [:div.max-w-lg.rounded-md
     [:select.form-select.is-small
      {:value     preferred-date-format
       :on-change (fn [e]
                    (let [format (util/evalue e)]
                      (when-not (string/blank? format)
                        (config-handler/set-config! :journal/page-title-format format)
                        (notification/show!
                          [:div "You must re-index your graph for this change to take effect"]
                          :warning false)
                        (state/close-modal!)
                        (route-handler/redirect! {:to :repos}))))}
      (for [format (sort (date/journal-title-formatters))]
        [:option {:key format} format])]]]])

(defn workflow-row [t preferred-workflow]
  [:div.it.sm:grid.sm:grid-cols-3.sm:gap-4.sm:items-start
   [:label.block.text-sm.font-medium.leading-5.opacity-70
    {:for "preferred_workflow"}
    (t :settings-page/preferred-workflow)]
   [:div.mt-1.sm:mt-0.sm:col-span-2
    [:div.max-w-lg.rounded-md
     [:select.form-select.is-small
      {:value     (name preferred-workflow)
       :on-change (fn [e]
                    (-> (util/evalue e)
                        string/lower-case
                        keyword
                        (#(if (= % :now) :now :todo))
                        user-handler/set-preferred-workflow!))}
      (for [workflow [:now :todo]]
        [:option {:key (name workflow) :value (name workflow)}
         (if (= workflow :now) "NOW/LATER" "TODO/DOING")])]]]])

(defn outdenting-row [t logical-outdenting?]
  (toggle "preferred_outdenting"
          [(t :settings-page/preferred-outdenting)
           (ui/tippy {:html        (outdenting-hint)
                      :class       "tippy-hover ml-2"
                      :interactive true
                      :disabled    false}
                     (svg/info))]
          logical-outdenting?
          config-handler/toggle-logical-outdenting!))

(defn tooltip-row [t enable-tooltip?]
  (toggle "enable_tooltip"
          (t :settings-page/enable-tooltip)
          enable-tooltip?
          (fn []
            (config-handler/toggle-ui-enable-tooltip!))))

(defn shortcut-tooltip-row [t enable-shortcut-tooltip?]
  (toggle "enable_tooltip"
          (t :settings-page/enable-shortcut-tooltip)
          enable-shortcut-tooltip?
          (fn []
            (state/toggle-shortcut-tooltip!))))

(defn timetracking-row [t enable-timetracking?]
  (toggle "enable_timetracking"
          (t :settings-page/enable-timetracking)
          enable-timetracking?
          #(let [value (not enable-timetracking?)]
             (config-handler/set-config! :feature/enable-timetracking? value))))

(defn update-home-page
  [event]
  (let [value (util/evalue event)]
    (cond
      (string/blank? value)
      (let [home (get (state/get-config) :default-home {})
            new-home (dissoc home :page)]
        (config-handler/set-config! :default-home new-home)
        (notification/show! "Home default page updated successfully!" :success))

      (db/page-exists? value)
      (let [home (get (state/get-config) :default-home {})
            new-home (assoc home :page value)]
        (config-handler/set-config! :default-home new-home)
        (notification/show! "Home default page updated successfully!" :success))

      :else
      (notification/show! (str "The page \"" value "\" doesn't exist yet. Please create that page first, and then try again.") :warning))))

(defn journal-row [enable-journals?]
  (toggle "enable_journals"
          (t :settings-page/enable-journals)
          enable-journals?
          (fn []
            (let [value (not enable-journals?)]
              (config-handler/set-config! :feature/enable-journals? value)))))

(defn enable-all-pages-public-row [t enable-all-pages-public?]
  (toggle "all pages public"
          (t :settings-page/enable-all-pages-public)
          enable-all-pages-public?
          (fn []
            (let [value (not enable-all-pages-public?)]
              (config-handler/set-config! :publishing/all-pages-public? value)))))

;; (defn enable-block-timestamps-row [t enable-block-timestamps?]
;;   (toggle "block timestamps"
;;           (t :settings-page/enable-block-time)
;;           enable-block-timestamps?
;;           (fn []
;;             (let [value (not enable-block-timestamps?)]
;;               (config-handler/set-config! :feature/enable-block-timestamps? value)))))

(defn encryption-row [enable-encryption?]
  (toggle "enable_encryption"
          (t :settings-page/enable-encryption)
          enable-encryption?
          #(let [value (not enable-encryption?)]
             (config-handler/set-config! :feature/enable-encryption? value)
             (when value
               (state/close-modal!)
               (js/setTimeout (fn [] (state/pub-event! [:graph/ask-for-re-index (atom false)]))
                              100)))
          [:p.text-sm.opacity-50 "⚠️ This feature is experimental! "
           [:span "You can use "]
           [:a {:href "https://github.com/kanru/logseq-encrypt-ui"
                :target "_blank"}
            "logseq-encrypt-ui"]
           [:span " to decrypt your graph."]]))

(rum/defc keyboard-shortcuts-row [t]
  (row-with-button-action
    {:left-label   (t :settings-page/customize-shortcuts)
     :button-label (t :settings-page/shortcut-settings)
     :on-click      #((state/close-settings!)
                      (route-handler/redirect! {:to :shortcut-setting}))
     :-for         "customize_shortcuts"}))

(defn zotero-settings-row []
  [:div.it.sm:grid.sm:grid-cols-3.sm:gap-4.sm:items-start
   [:label.block.text-sm.font-medium.leading-5.opacity-70
    {:for "zotero_settings"}
    "Zotero"]
   [:div.mt-1.sm:mt-0.sm:col-span-2
    [:div
     (ui/button
       "Settings"
       :class "text-sm p-1"
       :style {:margin-top "0px"}
       :on-click
       (fn []
         (state/close-settings!)
         (route-handler/redirect! {:to :zotero-setting})))]]])

(defn auto-push-row [_t current-repo enable-git-auto-push?]
  (when (and current-repo (string/starts-with? current-repo "https://"))
    (toggle "enable_git_auto_push"
            "Enable Git auto push"
            enable-git-auto-push?
            (fn []
              (let [value (not enable-git-auto-push?)]
                (config-handler/set-config! :git-auto-push value))))))

(defn usage-diagnostics-row [t instrument-disabled?]
  (toggle "usage-diagnostics"
          (t :settings-page/disable-sentry)
          (not instrument-disabled?)
          (fn [] (instrument/disable-instrument
                   (not instrument-disabled?)))
          [:span.text-sm.opacity-50 "Logseq will never collect your local graph database or sell your data."]))

(defn clear-cache-row [t]
  (row-with-button-action {:left-label   (t :settings-page/clear-cache)
                           :button-label (t :settings-page/clear)
                           :on-click     handler/clear-cache!
                           :-for         "clear_cache"}))

(defn version-row [t version]
  (row-with-button-action {:left-label (t :settings-page/current-version)
                           :action     (app-updater version)
                           :-for       "current-version"}))

(defn developer-mode-row [t developer-mode?]
  (toggle "developer_mode"
          (t :settings-page/developer-mode)
          developer-mode?
          (fn []
            (let [mode (not developer-mode?)]
              (state/set-developer-mode! mode)))
          [:div.text-sm.opacity-50 (t :settings-page/developer-mode-desc)]))

(rum/defc plugin-enabled-switcher
  [t]
  (let [value (state/lsp-enabled?-or-theme)
        [on? set-on?] (rum/use-state value)
        on-toggle #(let [v (not on?)]
                     (set-on? v)
                     (storage/set :lsp-core-enabled v))]
    [:div.flex.items-center
     (ui/toggle on? on-toggle true)
     (when (not= (boolean value) on?)
       [:div.relative.opacity-70
        [:span.absolute.whitespace-nowrap
         {:style {:top -18 :left 10}}
         (ui/button (t :plugin/restart)
                    :on-click #(js/logseq.api.relaunch)
           :small? true :intent "logseq")]])]))

(rum/defc flashcards-enabled-switcher
  [enable-flashcards?]
  (ui/toggle enable-flashcards?
             (fn []
               (let [value (not enable-flashcards?)]
                 (config-handler/set-config! :feature/enable-flashcards? value)))
             true))

(rum/defc whiteboards-enabled-switcher
  [enable-whiteboards?]
  (ui/toggle enable-whiteboards?
             (fn []
               (let [value (not enable-whiteboards?)]
                 (config-handler/set-config! :feature/enable-whiteboards? value)))
             true))

(rum/defc user-proxy-settings
  [{:keys [protocol host port] :as agent-opts}]
  (ui/button [:span
              (when-let [e (and protocol host port (str protocol "://" host ":" port))]
                [:strong.pr-1 e])
              (ui/icon "edit")]
             :on-click #(state/set-sub-modal!
                         (fn [_] (plugins/user-proxy-settings-panel agent-opts))
                         {:id :https-proxy-panel :center? true})))

(defn plugin-system-switcher-row []
  (row-with-button-action
   {:left-label (t :settings-page/plugin-system)
    :action (plugin-enabled-switcher t)}))

(defn flashcards-switcher-row [enable-flashcards?]
  (row-with-button-action
   {:left-label (t :settings-page/enable-flashcards)
    :action (flashcards-enabled-switcher enable-flashcards?)}))

(defn whiteboards-switcher-row [enable-whiteboards?]
  (row-with-button-action
   {:left-label (t :settings-page/enable-whiteboards)
    :action (whiteboards-enabled-switcher enable-whiteboards?)}))

(defn https-user-agent-row [agent-opts]
  (row-with-button-action
   {:left-label (t :settings-page/network-proxy)
    :action (user-proxy-settings agent-opts)}))

(rum/defcs settings-general < rum/reactive
  [_state current-repo]
  (let [preferred-language (state/sub [:preferred-language])
        theme (state/sub :ui/theme)
        dark? (= "dark" theme)
        system-theme? (state/sub :ui/system-theme?)
        switch-theme (if dark? "light" "dark")]
    [:div.panel-wrap.is-general
     (version-row t version)
     (language-row t preferred-language)
     (theme-modes-row t switch-theme system-theme? dark?)
     (when current-repo (edit-config-edn))
     (when current-repo (edit-custom-css))
     (when current-repo (edit-export-css))
     (keyboard-shortcuts-row t)]))

(rum/defcs settings-editor < rum/reactive
  [_state current-repo]
  (let [preferred-format (state/get-preferred-format)
        preferred-date-format (state/get-date-formatter)
        preferred-workflow (state/get-preferred-workflow)
        enable-timetracking? (state/enable-timetracking?)
        enable-all-pages-public? (state/all-pages-public?)
        logical-outdenting? (state/logical-outdenting?)
        enable-tooltip? (state/enable-tooltip?)
        enable-shortcut-tooltip? (state/sub :ui/shortcut-tooltip?)
        show-brackets? (state/show-brackets?)
        enable-git-auto-push? (state/enable-git-auto-push? current-repo)]

    [:div.panel-wrap.is-editor
     (file-format-row t preferred-format)
     (date-format-row t preferred-date-format)
     (workflow-row t preferred-workflow)
     ;; (enable-block-timestamps-row t enable-block-timestamps?)
     (show-brackets-row t show-brackets?)
     (when (util/electron?) (switch-spell-check-row t))
     (outdenting-row t logical-outdenting?)
     (when-not (or (util/mobile?) (mobile-util/native-platform?))
       (shortcut-tooltip-row t enable-shortcut-tooltip?))
     (when-not (or (util/mobile?) (mobile-util/native-platform?))
       (tooltip-row t enable-tooltip?))
     (timetracking-row t enable-timetracking?)
     (enable-all-pages-public-row t enable-all-pages-public?)
     (auto-push-row t current-repo enable-git-auto-push?)]))

(rum/defc settings-git
  []
  [:div.panel-wrap
   [:div.text-sm.my-4
    [:span.text-sm.opacity-50.my-4
     "You can view a page's edit history by clicking the three vertical dots "
     "in the top-right corner and selecting \"Check page's history\". "
     "Logseq uses "]
    [:a {:href "https://git-scm.com/" :target "_blank"}
     "Git"]
    [:span.text-sm.opacity-50.my-4
     " for version control."]]
   [:br]
   (switch-git-auto-commit-row t)
   (git-auto-commit-seconds t)

   (ui/admonition
     :warning
     [:p (t :settings-page/git-confirm)])])

(rum/defc settings-advanced < rum/reactive
  []
  (let [instrument-disabled? (state/sub :instrument/disabled?)
        developer-mode? (state/sub [:ui/developer-mode?])
<<<<<<< HEAD
        https-agent-opts (state/sub [:electron/user-cfgs :settings/agent])
        enable-flashcards? (state/enable-flashcards? current-repo)
        enable-whiteboards? (state/enable-whiteboards? current-repo)]
=======
        https-agent-opts (state/sub [:electron/user-cfgs :settings/agent])]
>>>>>>> c45a15d5
    [:div.panel-wrap.is-advanced
     (when (and util/mac? (util/electron?)) (app-auto-update-row t))
     (usage-diagnostics-row t instrument-disabled?)
     (when-not (mobile-util/native-platform?) (developer-mode-row t developer-mode?))
<<<<<<< HEAD
     (when (and (util/electron?) config/enable-plugins?) (plugin-system-switcher-row))
     (flashcards-switcher-row enable-flashcards?)
     (when (util/electron?) (whiteboards-switcher-row enable-whiteboards?))
=======
>>>>>>> c45a15d5
     (when (util/electron?) (https-user-agent-row https-agent-opts))
     (clear-cache-row t)

     (ui/admonition
       :warning
       [:p "Clearing the cache will discard open graphs. You will lose unsaved changes."])]))

(rum/defc sync-enabled-switcher
  [enabled?]
  (ui/toggle enabled?
             (fn []
               (let [value (not enabled?)]
                 (storage/set :logseq-sync-enabled value)
                 (state/set-state! :feature/enable-sync? value)))
             true))

(defn sync-switcher-row [enabled?]
  (row-with-button-action
   {:left-label (str (t :settings-page/sync) " 🔐")
    :action (sync-enabled-switcher enabled?)}))

(rum/defc settings-features < rum/reactive
  []
  (let [current-repo (state/get-current-repo)
        enable-journals? (state/enable-journals? current-repo)
        enable-encryption? (state/enable-encryption? current-repo)
        enable-flashcards? (state/enable-flashcards? current-repo)
        enable-sync? (state/enable-sync?)]
    [:div.panel-wrap.is-features.mb-8
     (journal-row enable-journals?)
     (when (not enable-journals?)
       [:div.it.sm:grid.sm:grid-cols-3.sm:gap-4.sm:items-start
        [:label.block.text-sm.font-medium.leading-5.opacity-70
         {:for "default page"}
         (t :settings-page/home-default-page)]
        [:div.mt-1.sm:mt-0.sm:col-span-2
         [:div.max-w-lg.rounded-md.sm:max-w-xs
          [:input#home-default-page.form-input.is-small.transition.duration-150.ease-in-out
           {:default-value (state/sub-default-home-page)
            :on-blur       update-home-page
            :on-key-press  (fn [e]
                             (when (= "Enter" (util/ekey e))
                               (update-home-page e)))}]]]])
     (when (and (util/electron?) config/enable-plugins?) (plugin-system-switcher-row))
     (flashcards-switcher-row enable-flashcards?)
     (zotero-settings-row)
     (encryption-row enable-encryption?)

     (when-not web-platform?
       [:div
        [:hr]
        [:h2.mb-4 "Alpha test (sponsors only)"]
        (sync-switcher-row enable-sync?)])]))

(rum/defcs settings
  < (rum/local [:general :general] ::active)
    {:will-mount
     (fn [state]
       (state/load-app-user-cfgs)
       state)
     :will-unmount
     (fn [state]
       (state/close-settings!)
       state)}
    rum/reactive
  [state]
  (let [current-repo (state/sub :git/current-repo)
        ;; enable-block-timestamps? (state/enable-block-timestamps?)
        _installed-plugins (state/sub :plugin/installed-plugins)
        plugins-of-settings (and plugin-handler/lsp-enabled? (seq (plugin-handler/get-enabled-plugins-if-setting-schema)))
        *active (::active state)]

    [:div#settings.cp__settings-main
     [:header
      [:h1.title (t :settings)]]

     [:div.cp__settings-inner

      [:aside.md:w-64 {:style {:min-width "10rem"}}
       [:ul.settings-menu
        (for [[label id text icon]
              [[:general "general" (t :settings-page/tab-general) (ui/icon "adjustments" {:style {:font-size 20}})]
               [:editor "editor" (t :settings-page/tab-editor) (ui/icon "writing" {:style {:font-size 20}})]
               (when (and
                      (util/electron?)
                      (not (file-sync-handler/synced-file-graph? current-repo)))
                 [:git "git" (t :settings-page/tab-version-control) (ui/icon "history" {:style {:font-size 20}})])
               [:advanced "advanced" (t :settings-page/tab-advanced) (ui/icon "bulb" {:style {:font-size 20}})]
               [:features "features" (t :settings-page/tab-features) (ui/icon "app-feature" {:style {:font-size 20}
                                                                                             :extension? true})]
               (when plugins-of-settings
                 [:plugins-setting "plugins" (t :settings-of-plugins) (ui/icon "puzzle")])]]

          (when label
            [:li.settings-menu-item
             {:key      text
              :class    (util/classnames [{:active (= label (first @*active))}])
              :on-click #(reset! *active [label (first @*active)])}

             [:a.flex.items-center.settings-menu-link
             {:data-id id}
              icon
              [:strong text]]]))]]

      [:article

       (case (first @*active)

         :plugins-setting
         (let [label (second @*active)]
           (state/pub-event! [:go/plugins-settings (:id (first plugins-of-settings))])
           (reset! *active [label label])
           nil)

         :general
         (settings-general current-repo)

         :editor
         (settings-editor current-repo)

         :git
         (settings-git)

         :advanced
         (settings-advanced)

         :features
         (settings-features)

         nil)]]]))<|MERGE_RESOLUTION|>--- conflicted
+++ resolved
@@ -609,23 +609,13 @@
   []
   (let [instrument-disabled? (state/sub :instrument/disabled?)
         developer-mode? (state/sub [:ui/developer-mode?])
-<<<<<<< HEAD
         https-agent-opts (state/sub [:electron/user-cfgs :settings/agent])
-        enable-flashcards? (state/enable-flashcards? current-repo)
-        enable-whiteboards? (state/enable-whiteboards? current-repo)]
-=======
-        https-agent-opts (state/sub [:electron/user-cfgs :settings/agent])]
->>>>>>> c45a15d5
+        enable-whiteboards? (state/enable-whiteboards? (state/get-current-repo))]
     [:div.panel-wrap.is-advanced
      (when (and util/mac? (util/electron?)) (app-auto-update-row t))
      (usage-diagnostics-row t instrument-disabled?)
      (when-not (mobile-util/native-platform?) (developer-mode-row t developer-mode?))
-<<<<<<< HEAD
-     (when (and (util/electron?) config/enable-plugins?) (plugin-system-switcher-row))
-     (flashcards-switcher-row enable-flashcards?)
      (when (util/electron?) (whiteboards-switcher-row enable-whiteboards?))
-=======
->>>>>>> c45a15d5
      (when (util/electron?) (https-user-agent-row https-agent-opts))
      (clear-cache-row t)
 

--- conflicted
+++ resolved
@@ -656,14 +656,7 @@
                                  (:db/id (:block/page new-block))))
               new-block (-> new-block
                             (wrap-parse-block)
-<<<<<<< HEAD
-                            (assoc :block/uuid (or custom-uuid (db/new-block-id))))
-              new-block (if (:block/page new-block)
-                          (assoc new-block :block/page (:db/id (:block/page new-block)))
-                          (assoc new-block :block/page (:db/id block)))
-=======
                             (assoc :block/uuid (db/new-block-id)))
->>>>>>> fbd5ea91
               new-block (if-let [db-id (:db/id (:block/file block))]
                           (assoc new-block :block/file db-id)
                           new-block)]

--- conflicted
+++ resolved
@@ -619,27 +619,6 @@
 (defn api-insert-new-block!
   [content {:keys [page block-uuid sibling? attributes]}]
   (when (or page block-uuid)
-<<<<<<< HEAD
-    (when-let [block (if block-uuid
-                       (db/pull [:block/uuid block-uuid])
-                       (let [page (db/entity [:block/name (string/lower-case page)])
-                             block-uuid (:block/uuid page)
-                             children (:block/_parent page)
-                             blocks (db/sort-by-left children page)
-                             last-block-id (or (:db/id (last blocks))
-                                               (:db/id page))]
-                         (db/pull last-block-id)))]
-      ;; TODO: DRY
-      (let [new-block (-> (select-keys block [:block/parent :block/left :block/format
-                                              :block/page :block/file :block/journal?])
-                          (assoc :block/content content)
-                          (wrap-parse-block))
-            repo (state/get-current-repo)]
-        (outliner-insert-block! {} block new-block sibling?)
-        (db/refresh! repo {:key :block/insert
-                           :data [new-block]})
-        new-block))))
-=======
     (let [sibling? (if page false sibling?)
           block (if page
                   (db/entity [:block/name (string/lower-case page)])
@@ -690,7 +669,6 @@
     (when-let [page (db/entity [:block/name (string/lower-case page-name)])]
       (when (db/page-empty? (state/get-current-repo) (:db/id page))
           (api-insert-new-block! "" {:page page-name})))))
->>>>>>> 74d148dd
 
 (defn update-timestamps-content!
   [{:block/keys [repeated? marker format] :as block} content]

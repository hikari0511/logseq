--- conflicted
+++ resolved
@@ -55,16 +55,9 @@
               (str (subs content 0 48) "...")
               content))
           "Page no longer exists!!")
-<<<<<<< HEAD
-        (let [page (util/url-decode name)
-              page (db/pull [:block/name (string/lower-case page)])]
+        (let [page (db/pull [:block/name (string/lower-case name)])]
           (or (:block/original-name page)
               (:block/name page)
-=======
-        (let [page (db/pull [:page/name (string/lower-case name)])]
-          (or (:page/original-name page)
-              (:page/name page)
->>>>>>> b154c9e0
               "Logseq"))))
     :tag
     (str "#"  (:name path-params))

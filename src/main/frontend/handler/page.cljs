(ns frontend.handler.page
  (:require [clojure.string :as string]
            [frontend.db :as db]
            [datascript.core :as d]
            [frontend.state :as state]
            [frontend.util :as util :refer-macros [profile]]
            [frontend.config :as config]
            [frontend.handler.common :as common-handler]
            [frontend.handler.route :as route-handler]
            [frontend.handler.file :as file-handler]
            [frontend.handler.repo :as repo-handler]
            [frontend.handler.editor :as editor-handler]
            [frontend.handler.project :as project-handler]
            [frontend.handler.web.nfs :as web-nfs]
            [frontend.handler.notification :as notification]
            [frontend.handler.config :as config-handler]
            [frontend.handler.ui :as ui-handler]
            [frontend.commands :as commands]
            [frontend.date :as date]
            [clojure.walk :as walk]
            [frontend.git :as git]
            [frontend.fs :as fs]
            [promesa.core :as p]
            [lambdaisland.glogi :as log]
            [frontend.format.mldoc :as mldoc]
            [cljs-time.core :as t]
            [cljs-time.coerce :as tc]
            [cljs.reader :as reader]
            [goog.object :as gobj]))

(defn- get-directory
  [journal?]
  (if journal?
    config/default-journals-directory
    (config/get-pages-directory)))

(defn- get-file-name
  [journal? title]
  (when-let [s (if journal?
                 (date/journal-title->default title)
                 (util/page-name-sanity (string/lower-case title)))]
    ;; Win10 file path has a length limit of 260 chars
    (util/safe-subs s 0 200)))

(defn create!
  ([title]
   (create! title {}))
  ([title {:keys [redirect?]
           :or {redirect? true}}]
   (let [title (and title (string/trim title))
         repo (state/get-current-repo)
         dir (config/get-repo-dir repo)
         journal-page? (date/valid-journal-title? title)
         directory (get-directory journal-page?)]
     (when dir
       (p/let [_ (-> (fs/mkdir! (str dir "/" directory))
                     (p/catch (fn [_e])))]
         (let [format (name (state/get-preferred-format))
               page (string/lower-case title)
               path (str (get-file-name journal-page? title)
                         "."
                         (if (= format "markdown") "md" format))
               path (str directory "/" path)
               file-path (str "/" path)]
           (p/let [exists? (fs/file-exists? dir file-path)]
             (if exists?
               (notification/show!
                [:p.content
                 (util/format "File %s already exists!" file-path)]
                :error)
               ;; Create the file
               (let [content (util/default-content-with-title format title)]
                 ;; Write to the db first, then write to the filesystem,
                 ;; otherwise, the main electron ipc will notify that there's
                 ;; a new file created.
                 ;; Question: what if the fs write failed?
                 (p/let [_ (file-handler/reset-file! repo path content)
                         _ (fs/create-if-not-exists repo dir file-path content)]
                   (when redirect?
                     (route-handler/redirect! {:to :page
                                               :path-params {:name page}})

                     ;; Edit the first block
                     (let [blocks (db/get-page-blocks page)
                           last-block (last blocks)]
                       (when last-block
                         (js/setTimeout
                          #(editor-handler/edit-last-block-for-new-page! last-block 0)
                          100))))))))))))))

(defn page-add-properties!
  [page-name properties]
  (let [page (db/entity [:block/name page-name])
        page-title (:or (:block/original-name page) (:block/name page))
        file (:block/file page)]
    (if file
      (let [page-format (db/get-page-format page-name)
            properties-content (db/get-page-properties-content page-name)
<<<<<<< HEAD
            properties-content (if properties-content
                                 (string/trim properties-content)
                                 (config/properties-wrapper page-format))
            file (db/entity (:db/id (:block/file page)))
=======
            file (db/entity (:db/id (:page/file page)))
>>>>>>> b718d4f5
            file-path (:file/path file)
            file-content (db/get-file file-path)
            after-content (if (string/blank? properties-content)
                            file-content
                            (subs file-content (inc (count properties-content))))
            properties-content (if properties-content
                                 (string/trim properties-content)
                                 (config/properties-wrapper page-format))
            new-properties-content (db/add-properties! page-format properties-content properties)
            full-content (str new-properties-content "\n\n" (string/trim after-content))]
        (file-handler/alter-file (state/get-current-repo)
                                 file-path
                                 full-content
                                 {:reset? true
                                  :re-render-root? true}))
      (p/let [_ (create! page-name)]
        (page-add-properties! page-name properties)))))

(defn page-remove-property!
  [page-name k]
  (when-let [properties-content (string/trim (db/get-page-properties-content page-name))]
    (let [page (db/entity [:block/name page-name])
          file (db/entity (:db/id (:block/file page)))
          file-path (:file/path file)
          file-content (db/get-file file-path)
          after-content (subs file-content (count properties-content))
          page-format (db/get-page-format page-name)
          new-properties-content (let [lines (string/split-lines properties-content)
                                       prefix (case page-format
                                                :org (str "#+" (string/upper-case k) ": ")
                                                :markdown (str (string/lower-case k) ": ")
                                                "")
                                       exists? (atom false)
                                       lines (remove #(util/starts-with? % prefix) lines)]
                                   (string/join "\n" lines))
          full-content (str new-properties-content "\n\n" (string/trim after-content))]
      (file-handler/alter-file (state/get-current-repo)
                               file-path
                               full-content
                               {:reset? true
                                :re-render-root? true}))))

(defn published-success-handler
  [page-name]
  (fn [result]
    (let [permalink (:permalink result)]
      (page-add-properties! page-name {"permalink" permalink})
      (let [win (js/window.open (str
                                 config/website
                                 "/"
                                 (state/get-current-project)
                                 "/"
                                 permalink))]
        (.focus win)))))

(defn published-failed-handler
  [error]
  (notification/show!
   "Publish failed, please give it another try."
   :error))

(defn get-plugins
  [blocks]
  (let [plugins (atom {})
        add-plugin #(swap! plugins assoc % true)]
    (walk/postwalk
     (fn [x]
       (if (and (vector? x)
                (>= (count x) 2))
         (let [[type option] x]
           (case type
             "Src" (when (:language option)
                     (add-plugin "highlight"))
             "Export" (when (= option "latex")
                        (add-plugin "latex"))
             "Latex_Fragment" (add-plugin "latex")
             "Math" (add-plugin "latex")
             "Latex_Environment" (add-plugin "latex")
             nil)
           x)
         x))
     (map :block/body blocks))
    @plugins))

(defn publish-page-as-slide!
  ([page-name project-add-modal export-page-html]
   (publish-page-as-slide! page-name (db/get-page-blocks page-name) project-add-modal export-page-html))
  ([page-name blocks project-add-modal export-page-html]
   (project-handler/exists-or-create!
    (fn [project]
      (config-handler/set-config! [:project :name] project)
      (page-add-properties! page-name {"published" true
                                       "slide" true})
      (let [properties (db/get-page-properties page-name)
            plugins (get-plugins blocks)
            data {:project project
                  :title page-name
                  :permalink (:permalink properties)
                  :html (export-page-html page-name blocks notification/show!)
                  :tags (:tags properties)
                  :settings (merge
                             (assoc properties
                                    :slide true
                                    :published true)
                             plugins)
                  :repo (state/get-current-repo)}]
        (util/post (str config/api "pages")
                   data
                   (published-success-handler page-name)
                   published-failed-handler)))
    project-add-modal)))

(defn publish-page!
  [page-name project-add-modal export-page-html]
  (project-handler/exists-or-create!
   (fn [project]
     (let [properties (db/get-page-properties page-name)
           slide? (let [slide (:slide properties)]
                    (or (true? slide)
                        (= "true" slide)))
           blocks (db/get-page-blocks page-name)
           plugins (get-plugins blocks)]
       (p/let [_ (config-handler/set-config! [:project :name] project)]
         (if slide?
           (publish-page-as-slide! page-name blocks project-add-modal)
           (do
             (page-add-properties! page-name {"published" true})
             (let [data {:project project
                         :title page-name
                         :permalink (:permalink properties)
                         :html (export-page-html page-name blocks notification/show!)
                         :tags (:tags properties)
                         :settings (merge properties plugins)
                         :repo (state/get-current-repo)}]
               (util/post (str config/api "pages")
                          data
                          (published-success-handler page-name)
                          published-failed-handler))))
         (state/close-modal!))))
   project-add-modal))

(defn unpublished-success-handler
  [page-name]
  (fn [result]
    (state/close-modal!)
    (notification/show!
     "Un-publish successfully!"
     :success)))

(defn unpublished-failed-handler
  [error]
  (notification/show!
   "Un-publish failed, please give it another try."
   :error))

(defn unpublish-page!
  [page-name]
  (page-add-properties! page-name {"published" false})
  (let [properties (db/get-page-properties page-name)
        permalink (:permalink properties)
        project (state/get-current-project)]
    (if (and project permalink)
      (util/delete (str config/api project "/" permalink)
                   (unpublished-success-handler page-name)
                   unpublished-failed-handler)
      (notification/show!
       "Can't find the permalink of this page!"
       :error))))

(defn delete!
  [page-name ok-handler]
  (when page-name
    (when-let [repo (state/get-current-repo)]
      (let [page-name (string/lower-case page-name)]
        (let [file (db/get-page-file page-name)
              file-path (:file/path file)]
          ;; delete file
          (when-not (string/blank? file-path)
            (db/transact! [[:db.fn/retractEntity [:file/path file-path]]])
            (when-let [files-conn (db/get-files-conn repo)]
              (d/transact! files-conn [[:db.fn/retractEntity [:file/path file-path]]]))

            (let [blocks (db/get-page-blocks page-name)
                  tx-data (mapv
                           (fn [block]
                             [:db.fn/retractEntity [:block/uuid (:block/uuid block)]])
                           blocks)]
              (db/transact! tx-data)
              ;; remove file
              (->
               (p/let [_ (or (config/local-db? repo) (git/remove-file repo file-path))
                       _ (fs/unlink! (config/get-repo-path repo file-path) nil)]
                 (common-handler/check-changed-files-status)
                 (repo-handler/push-if-auto-enabled! repo))
               (p/catch (fn [err]
                          (js/console.error "error: " err))))))

          (db/transact! [[:db.fn/retractEntity [:block/name page-name]]])

          (ok-handler))))))

(defn- compute-new-file-path
  [old-path new-page-name]
  (let [result (string/split old-path "/")
        file-name (util/page-name-sanity new-page-name)
        ext (last (string/split (last result) "."))
        new-file (str file-name "." ext)
        parts (concat (butlast result) [new-file])]
    (string/join "/" parts)))

(defn rename-file!
  [file new-name ok-handler]
  (let [repo (state/get-current-repo)
        old-path (:file/path file)
        new-path (compute-new-file-path old-path new-name)]
    ;; update db
    (db/transact! repo [{:db/id (:db/id file)
                         :file/path new-path}])

    ;; update files db
    (let [conn (db/get-files-conn repo)]
      (when-let [file (d/entity (d/db conn) [:file/path old-path])]
        (d/transact! conn [{:db/id (:db/id file)
                            :file/path new-path}])))

    (->
     (p/let [_ (fs/rename! repo
                           (if (util/electron?)
                             old-path
                             (str (config/get-repo-dir repo) "/" old-path))
                           (if (util/electron?)
                             new-path
                             (str (config/get-repo-dir repo) "/" new-path)))
             _ (when-not (config/local-db? repo)
                 (git/rename repo old-path new-path))]
       (common-handler/check-changed-files-status)
       (ok-handler))
     (p/catch (fn [error]
                (println "file rename failed: " error))))))

(defn rename!
  [old-name new-name]
<<<<<<< HEAD
  (when (and old-name new-name
             (not= (string/lower-case old-name) (string/lower-case new-name)))
    (when-let [repo (state/get-current-repo)]
      (if (db/entity [:block/name (string/lower-case new-name)])
        (notification/show! "Page already exists!" :error)
        (when-let [page (db/entity [:block/name (string/lower-case old-name)])]
          (let [old-original-name (:block/original-name page)
                file (:block/file page)
                journal? (:block/journal? page)]
            (d/transact! (db/get-conn repo false)
                         [{:db/id (:db/id page)
                           :block/name (string/lower-case new-name)
                           :block/original-name new-name}])

            (when (and file (not journal?))
              (rename-file! file new-name
                            (fn []
                              (page-add-properties! (string/lower-case new-name) {:title new-name}))))

            ;; update all files which have references to this page
            (let [files (db/get-files-that-referenced-page (:db/id page))]
              (doseq [file-path files]
                (let [file-content (db/get-file file-path)
                      ;; FIXME: not safe
                      new-content (string/replace file-content
                                                  (util/format "[[%s]]" old-original-name)
                                                  (util/format "[[%s]]" new-name))]
                  (file-handler/alter-file repo
                                           file-path
                                           new-content
                                           {:reset? true
                                            :re-render-root? false})))))

          ;; TODO: update browser history, remove the current one

          ;; Redirect to the new page
          (route-handler/redirect! {:to :page
                                    :path-params {:name (string/lower-case new-name)}})

          (notification/show! "Page renamed successfully!" :success)

          (repo-handler/push-if-auto-enabled! repo)

          (ui-handler/re-render-root!))))))
=======
  (let [new-name (string/trim new-name)]
    (when-not (string/blank? new-name)
      (when (and old-name new-name)
        (let [case-changed? (and (= (string/lower-case old-name)
                                    (string/lower-case new-name))
                                 (not= (string/trim old-name)
                                       (string/trim new-name)))
              name-changed? (not= (string/lower-case (string/trim old-name))
                                  (string/lower-case (string/trim new-name)))]
          (when-let [repo (state/get-current-repo)]
            (when-let [page (db/entity [:page/name (string/lower-case old-name)])]
              (let [old-original-name (:page/original-name page)
                    file (:page/file page)
                    journal? (:page/journal? page)]
                (d/transact! (db/get-conn repo false)
                  [{:db/id (:db/id page)
                    :page/name (string/lower-case new-name)
                    :page/original-name new-name}])

                (when (and file (not journal?) name-changed?)
                  (rename-file! file new-name
                                (fn []
                                  (page-add-properties! (string/lower-case new-name) {:title new-name}))))

                ;; update all files which have references to this page
                (let [files (db/get-files-that-referenced-page (:db/id page))]
                  (doseq [file-path files]
                    (let [file-content (db/get-file file-path)
                          ;; FIXME: not safe
                          new-content (string/replace file-content
                                                      (util/format "[[%s]]" old-original-name)
                                                      (util/format "[[%s]]" new-name))]
                      (file-handler/alter-file repo
                                               file-path
                                               new-content
                                               {:reset? true
                                                :re-render-root? false})))))

              ;; TODO: update browser history, remove the current one

              ;; Redirect to the new page
              (route-handler/redirect! {:to :page
                                        :path-params {:name (string/lower-case new-name)}})

              (notification/show! "Page renamed successfully!" :success)

              (repo-handler/push-if-auto-enabled! repo)

              (ui-handler/re-render-root!))))))))
>>>>>>> b718d4f5

(defn rename-when-alter-title-property!
  [page path format original-content content]
  (when (and page (contains? config/mldoc-support-formats format))
    (let [old-name page
          new-name (let [ast (mldoc/->edn content (mldoc/default-config format))]
                     (db/get-page-name path ast))
          journal? (date/valid-journal-title? old-name)]
      (if (not= old-name new-name)
        (if journal?
          [true old-name]
          (do
            (rename! old-name new-name)
            [false new-name]))
        [journal? old-name]))))

(defn handle-add-page-to-contents!
  [page-name]
  (let [last-block (last (db/get-page-blocks (state/get-current-repo) "contents"))
        last-empty? (>= 3 (count (:block/content last-block)))
        heading-pattern (config/get-block-pattern (state/get-preferred-format))
        pre-str (str heading-pattern heading-pattern)
        new-content (if last-empty?
                      (str pre-str " [[" page-name "]]")
                      (str (string/trimr (:block/content last-block))
                           "\n"
                           pre-str " [[" page-name "]]"))]
    (editor-handler/insert-new-block-aux!
     last-block
     new-content
     {:create-new-block? false
      :ok-handler
      (fn [_]
        (notification/show! "Added to contents!" :success)
        (editor-handler/clear-when-saved!))
      :with-level? true
      :new-level 2
      :current-page "Contents"})))

(defn has-more-journals?
  []
  (let [current-length (:journals-length @state/state)]
    (< current-length (db/get-journals-length))))

(defn load-more-journals!
  []
  (when (has-more-journals?)
    (state/update-state! :journals-length inc)))

(defn update-public-attribute!
  [page-name value]
  (page-add-properties! page-name {:public value}))

(defn get-page-ref-text
  [page]
  (let [edit-block-file-path (some-> (state/get-edit-block)
                                     (get-in [:block/file :db/id])
                                     db/entity
                                     :file/path)
        page-name (string/lower-case page)]
    (if (and edit-block-file-path
             (state/org-mode-file-link? (state/get-current-repo)))
      (if-let [ref-file-path (:file/path (:file/file (db/entity [:file/name page-name])))]
        (util/format "[[file:%s][%s]]"
                     (util/get-relative-path edit-block-file-path ref-file-path)
                     page)
        (let [journal? (date/valid-journal-title? page)
              ref-file-path (str (get-directory journal?)
                                 "/"
                                 (get-file-name journal? page)
                                 ".org")]
          (create! page {:redirect? false})
          (util/format "[[file:%s][%s]]"
                       (util/get-relative-path edit-block-file-path ref-file-path)
                       page)))
      (util/format "[[%s]]" page))))

(defn init-commands!
  []
  (commands/init-commands! get-page-ref-text))

(defn delete-page-from-logseq
  [project permalink]
  (let [url (util/format "%s%s/%s" config/api project permalink)]
    (js/Promise.
     (fn [resolve reject]
       (util/delete url
                    (fn [result]
                      (resolve result))
                    (fn [error]
                      (log/error :page/http-delete-failed error)
                      (reject error)))))))

(defn get-page-list-by-project-name
  [project]
  (js/Promise.
   (fn [resolve _]
     (if-not (string? project)
       (resolve :project-name-is-invalid)
       (let [url (util/format "%sprojects/%s/pages" config/api project)]
         (util/fetch url
                     (fn [result]
                       (log/debug :page/get-page-list result)
                       (let [data (:result result)]
                         (if (sequential? data)
                           (do (state/set-published-pages data)
                               (resolve data))
                           (log/error :page/http-get-list-result-malformed result))))
                     (fn [error]
                       (log/error :page/http-get-list-failed error)
                       (resolve error))))))))

(defn update-state-and-notify
  [page-name]
  (page-add-properties! page-name {:published false})
  (notification/show! (util/format "Remove Page \"%s\" from Logseq server success" page-name) :success))

(defn add-page-to-recent!
  [repo page]
  (let [pages (or (db/get-key-value repo :recent/pages)
                  '())
        new-pages (take 12 (distinct (cons page pages)))]
    (db/set-key-value repo :recent/pages new-pages)))

(defn template-exists?
  [title]
  (when title
    (let [templates (keys (db/get-all-templates))]
      (when (seq templates)
        (let [templates (map string/lower-case templates)]
          (contains? (set templates) (string/lower-case title)))))))

(defn ls-dir-files!
  []
  (web-nfs/ls-dir-files-with-handler!
   (fn []
     (init-commands!))))


;; TODO: add use :file/last-modified-at
(defn get-pages-with-modified-at
  [repo]
  (->> (db/get-modified-pages repo)
       (remove util/file-page?)))

(defn save-filter!
  [page-name filter-state]
  (if (empty? filter-state)
    (page-remove-property! page-name "filters")
    (page-add-properties! page-name {"filters" filter-state})))

(defn get-filter
  [page-name]
  (let [properties (db/get-page-properties page-name)]
    (atom (reader/read-string (get-in properties [:filters] "{}")))))

(defn page-exists?
  [page-name]
  (when page-name
    (db/entity [:block/name page-name])))

;; Editor
(defn page-not-exists-handler
  [input id q current-pos]
  (state/set-editor-show-page-search! false)
  (if (state/org-mode-file-link? (state/get-current-repo))
    (let [page-ref-text (get-page-ref-text q)
          value (gobj/get input "value")
          old-page-ref (util/format "[[%s]]" q)
          new-value (string/replace value
                                    old-page-ref
                                    page-ref-text)]
      (state/set-edit-content! id new-value)
      (let [new-pos (+ current-pos
                       (- (count page-ref-text)
                          (count old-page-ref))
                       2)]
        (util/move-cursor-to input new-pos)))
    (util/cursor-move-forward input 2)))

(defn on-chosen-handler
  [input id q pos format]
  (let [current-pos (:pos (util/get-caret-pos input))
        edit-content (state/sub [:editor/content id])
        edit-block (state/sub :editor/block)
        q (or
           @editor-handler/*selected-text
           (when (state/sub :editor/show-page-search-hashtag?)
             (util/safe-subs edit-content pos current-pos))
           (when (> (count edit-content) current-pos)
             (util/safe-subs edit-content pos current-pos)))]
    (if (state/sub :editor/show-page-search-hashtag?)
      (fn [chosen _click?]
        (state/set-editor-show-page-search! false)
        (let [chosen (if (re-find #"\s+" chosen)
                       (util/format "[[%s]]" chosen)
                       chosen)]
          (editor-handler/insert-command! id
                                          (str "#" chosen)
                                          format
                                          {:last-pattern (let [q (if @editor-handler/*selected-text "" q)]
                                                           (if (and q (string/starts-with? q "#"))
                                                             q
                                                             (str "#" q)))})))
      (fn [chosen _click?]
        (state/set-editor-show-page-search! false)
        (let [page-ref-text (get-page-ref-text chosen)]
          (editor-handler/insert-command! id
                                          page-ref-text
                                          format
                                          {:last-pattern (str "[[" (if @editor-handler/*selected-text "" q))
                                           :postfix-fn   (fn [s] (util/replace-first "]]" s ""))}))))))<|MERGE_RESOLUTION|>--- conflicted
+++ resolved
@@ -96,14 +96,10 @@
     (if file
       (let [page-format (db/get-page-format page-name)
             properties-content (db/get-page-properties-content page-name)
-<<<<<<< HEAD
             properties-content (if properties-content
                                  (string/trim properties-content)
                                  (config/properties-wrapper page-format))
             file (db/entity (:db/id (:block/file page)))
-=======
-            file (db/entity (:db/id (:page/file page)))
->>>>>>> b718d4f5
             file-path (:file/path file)
             file-content (db/get-file file-path)
             after-content (if (string/blank? properties-content)
@@ -346,52 +342,6 @@
 
 (defn rename!
   [old-name new-name]
-<<<<<<< HEAD
-  (when (and old-name new-name
-             (not= (string/lower-case old-name) (string/lower-case new-name)))
-    (when-let [repo (state/get-current-repo)]
-      (if (db/entity [:block/name (string/lower-case new-name)])
-        (notification/show! "Page already exists!" :error)
-        (when-let [page (db/entity [:block/name (string/lower-case old-name)])]
-          (let [old-original-name (:block/original-name page)
-                file (:block/file page)
-                journal? (:block/journal? page)]
-            (d/transact! (db/get-conn repo false)
-                         [{:db/id (:db/id page)
-                           :block/name (string/lower-case new-name)
-                           :block/original-name new-name}])
-
-            (when (and file (not journal?))
-              (rename-file! file new-name
-                            (fn []
-                              (page-add-properties! (string/lower-case new-name) {:title new-name}))))
-
-            ;; update all files which have references to this page
-            (let [files (db/get-files-that-referenced-page (:db/id page))]
-              (doseq [file-path files]
-                (let [file-content (db/get-file file-path)
-                      ;; FIXME: not safe
-                      new-content (string/replace file-content
-                                                  (util/format "[[%s]]" old-original-name)
-                                                  (util/format "[[%s]]" new-name))]
-                  (file-handler/alter-file repo
-                                           file-path
-                                           new-content
-                                           {:reset? true
-                                            :re-render-root? false})))))
-
-          ;; TODO: update browser history, remove the current one
-
-          ;; Redirect to the new page
-          (route-handler/redirect! {:to :page
-                                    :path-params {:name (string/lower-case new-name)}})
-
-          (notification/show! "Page renamed successfully!" :success)
-
-          (repo-handler/push-if-auto-enabled! repo)
-
-          (ui-handler/re-render-root!))))))
-=======
   (let [new-name (string/trim new-name)]
     (when-not (string/blank? new-name)
       (when (and old-name new-name)
@@ -402,14 +352,14 @@
               name-changed? (not= (string/lower-case (string/trim old-name))
                                   (string/lower-case (string/trim new-name)))]
           (when-let [repo (state/get-current-repo)]
-            (when-let [page (db/entity [:page/name (string/lower-case old-name)])]
-              (let [old-original-name (:page/original-name page)
-                    file (:page/file page)
-                    journal? (:page/journal? page)]
+            (when-let [page (db/entity [:block/name (string/lower-case old-name)])]
+              (let [old-original-name (:block/original-name page)
+                    file (:block/file page)
+                    journal? (:block/journal? page)]
                 (d/transact! (db/get-conn repo false)
                   [{:db/id (:db/id page)
-                    :page/name (string/lower-case new-name)
-                    :page/original-name new-name}])
+                    :block/name (string/lower-case new-name)
+                    :block/original-name new-name}])
 
                 (when (and file (not journal?) name-changed?)
                   (rename-file! file new-name
@@ -441,7 +391,6 @@
               (repo-handler/push-if-auto-enabled! repo)
 
               (ui-handler/re-render-root!))))))))
->>>>>>> b718d4f5
 
 (defn rename-when-alter-title-property!
   [page path format original-content content]

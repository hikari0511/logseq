--- conflicted
+++ resolved
@@ -25,8 +25,7 @@
             [frontend.util :as util]
             [lambdaisland.glogi :as log]
             [promesa.core :as p]
-            [frontend.debug :as debug]
-            [frontend.mobile.util :as mobile]))
+            [frontend.debug :as debug]))
 
 ;; TODO: extract all git ops using a channel
 
@@ -333,18 +332,9 @@
 
 (defn watch-for-current-graph-dir!
   []
-<<<<<<< HEAD
   (when (or (util/electron?) (mobile/is-native-platform?))
-    (let [repos (->> (state/get-repos)
-                     (filter (fn [repo]
-                               (config/local-db? (:url repo)))))
-          directories (map (fn [repo] (config/get-repo-dir (:url repo))) repos)]
-      (doseq [dir directories]
-=======
-  (when (util/electron?)
     (when-let [repo (state/get-current-repo)]
       (when-let [dir (config/get-repo-dir repo)]
->>>>>>> 52c109f4
         (fs/watch-dir! dir)))))
 
 (defn create-metadata-file

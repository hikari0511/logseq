--- conflicted
+++ resolved
@@ -1,5 +1,5 @@
 (ns frontend.ui
-<<<<<<< HEAD
+  "Main ns for reusable components"
   (:require ["@logseq/react-tweet-embed" :as react-tweet-embed]
             ["react-intersection-observer" :as react-intersection-observer]
             ["react-resize-context" :as Resize]
@@ -14,15 +14,8 @@
             [frontend.components.svg :as svg]
             [frontend.context.i18n :refer [t]]
             [frontend.db-mixins :as db-mixins]
-            [frontend.handler.notification :as notification-handler]
+            [frontend.handler.notification :as notification]
             [frontend.handler.plugin :as plugin-handler]
-=======
-  "Main ns for reusable components"
-  (:require [clojure.string :as string]
-            [frontend.components.svg :as svg]
-            [frontend.context.i18n :refer [t]]
-            [frontend.handler.notification :as notification]
->>>>>>> dc90bcf3
             [frontend.mixins :as mixins]
             [frontend.mobile.util :as mobile-util]
             [frontend.modules.shortcut.config :as shortcut-config]

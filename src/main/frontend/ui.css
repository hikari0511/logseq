#ui__ac {
  &-inner {
    overflow-x: hidden;
    overflow-y: auto;
    position: relative;
    -webkit-overflow-scrolling: touch;

    .menu-link {
      word-break: break-all;

      .has-help {
        display: flex;
        align-items: center;
        justify-content: space-between;

        small {
          visibility: hidden;
          cursor: help;

          svg {
            opacity: .5;
          }

          &:hover svg {
            opacity: .9;
          }
        }
      }

      &:hover, &.chosen {
        .has-help small {
          visibility: visible;
        }
      }
    }
  }
}

.ui__ac-group-name {
  @apply p-2 text-xs;
  color: var(--ls-block-ref-link-text-color);
}

.search-all #ui__ac-inner {
  max-height: none;
}

.ui__notifications {
  position: fixed;
  z-index: var(--ls-z-index-level-4);
  width: 100%;
  top: 3.2em;
  pointer-events: none;

  &-content {
    @apply inset-0 flex items-end justify-center px-4 py-3
    pointer-events-none sm:px-6 sm:py-3 sm:items-start
    sm:justify-end;
  }

  .notification-area {
    background-color: var(--ls-tertiary-background-color, #fff);
    color: var(--ls-primary-text-color);
  }
}

.ui__toggle {
  .wrapper {
    @apply relative flex-shrink-0
    h-6 w-11 border-2 border-transparent flex
    rounded-full cursor-pointer focus:outline-none focus:shadow-outline;
  }

  .switcher {
    @apply inline-block h-5 w-5 rounded-full bg-white shadow;
  }

  &.is-small {
    .wrapper {
      @apply h-4 w-8;
    }

    .switcher {
      @apply h-3 w-3;
    }
  }
}

.ui__modal {
  @apply fixed px-4 pb-4 inset-0 flex items-baseline justify-center top-12 sm:top-24;

  &-overlay {
    @apply fixed inset-0 transition-opacity;
  }

  &-overlay div {
    background: var(--ls-tertiary-background-color);
  }

  &-panel {
    @apply relative rounded-md shadow-xl;

    overflow: hidden;
    background: var(--ls-secondary-background-color);

    .panel-content {
      overflow-y: auto;
      overflow-x: hidden;
      width: 94vw;
      max-height: 89vh;
      padding: 2rem 1.5rem;

      @screen sm {
        overflow-y: overlay;
        min-width: 720px;
        max-height: 85vh;
        padding: 2rem;
        width: auto;

        .ls-card,
        .ls-search {
          width: 740px;
        }

        .ls-card {
          min-height: 60vh;
        }

        .ls-search {
          width: var(--ls-main-content-max-width);
        }
      }
    }
  }

  &-close {
    @apply text-gray-400 hover:text-gray-500
    focus:outline-none focus:text-gray-500
    transition ease-in-out duration-150;
  }

  &[label="ls-modal-align-center"] {
    top: 0;

    .ui__modal-panel {
      top: 50vh;
      transform: translateY(-52%);
    }
  }

  &[label="diff__cp"] {
      .panel-content {
          padding: 2rem 1rem;

          @screen sm {
              padding: 2rem;
          }
      }
  }

  &[label="flashcards__cp"] {
      .panel-content {
          padding: 2rem 0;

          @screen sm {
              padding: 2rem 2rem;
          }
      }
  }

  &[label="instruction__cp"] {

      .ui__modal-panel {
          height: 90%;
      }

      .panel-content {
          height: 100%;
      }
  }
}

.instruction {
    height: 40%;

    @screen sm {
        height: 70%;
    }
}

html.is-native-android,
html.is-native-iphone,
html.is-native-iphone-without-notch
{
    .references  {
        .blocks-container {
            transform: translateX(-8px);
            width: 104%;
        }
    }

    .ls-card {
        min-height: 65vh;
    }

    .ui__modal {
        &[label="flashcards__cp"] {
            .panel-content {
                padding: 2rem 1rem 1rem;
                width: 90vw;

                .cards-review {
                    padding-left: 0px;
                    padding-right: 0px;
                }

                .blocks-container {
                    transform: translateX(-7px);
                    width: 103%;
                }
            }
        }
    }
}

html.is-mobile {
  .ui__modal {
    @apply bottom-0 inset-x-0;
  }
}

.ui__confirm-modal {
  .sublabel {
    display: flex;
    padding: 2px 0;
    align-items: center;
    font-size: 14px;

    input[type='checkbox'] {
      margin-right: 8px;
    }
  }
}

.ui__button {
  @apply flex items-center px-3 py-2 border border-transparent
  text-sm leading-4 font-medium rounded-md text-white
  focus:outline-none transition ease-in-out duration-150 mt-1;

  &:disabled {
    opacity: 0.5;
    cursor: not-allowed;
  }

  &:hover:not([disabled]) {
    opacity: 0.8;
  }

  &.is-link {
    @apply text-white;
  }

  &[intent='logseq'] {
    @apply focus:border-gray-500 dark:hover:text-gray-200;

    color: var(--ls-primary-text-color);
    background: var(--ls-secondary-background-color);

    &:hover {
      color: var(--ls-link-text-color);
    }
  }

  &[intent='link'], &[intent='border-link'] {
    @apply focus:border-gray-500 dark:hover:text-gray-200;

    color: var(--ls-primary-text-color);
    background: transparent;

    &:hover {
      color: var(--ls-link-text-color);
    }
  }

  &[intent='border-link'] {
      border: 1px solid;
  }

  &.p-1 {
    padding: 0.25rem 0.5rem !important;
  }
}

.dropdown-wrapper {
  background-color: var(--ls-primary-background-color, #fff);
  border: 1px solid var(--ls-tertiary-background-color);
  min-width: 12rem;
  border-radius: 6px;
}

.dropdown-caret {
  display: inline-block;
  width: 0;
  height: 0;
  vertical-align: middle;
  content: '';
  border-top-style: solid;
  border-top-width: 4px;
  border-right: 4px solid transparent;
  border-bottom: 0 solid transparent;
  border-left: 4px solid transparent;
}

.form-select {
  @apply block w-full pl-3 pr-10 py-2 text-base leading-6
  border-gray-300 focus:outline-none focus:shadow-outline-blue sm:text-sm sm:leading-5;

  background-color: var(--ls-primary-background-color, transparent);
  background-repeat: no-repeat;
  border-width: 1px;
  border-color: var(--ls-border-color);

  &.is-small {
    @apply pl-2 py-1.5 sm:leading-4 sm:text-xs;
  }
}

.form-input {
  @apply block w-full pl-2
  sm:text-sm sm:leading-5;

  border-width: 1px;
  border-color: var(--ls-border-color);

  &:focus {
    box-shadow: 0 0 0 2px rgba(164, 202, 254, 0.45);
  }

  &.is-small {
    @apply py-1.5 sm:leading-4 sm:text-xs;
  }
}

.rotating-arrow.not-collapsed svg {
  transform: rotate(90deg);
}

.rotating-arrow svg {
  transition: all 100ms ease-in 0ms;
}

.bg-quaternary {
  background-color: var(--ls-quaternary-background-color);
}

<<<<<<< HEAD
.type-icon {
  @apply text-xs text-center flex items-center justify-center rounded border mr-2 relative;

  width: 1.5rem;
  height: 1.5rem;
  flex-shrink: 0;
  border-color: var(--ls-primary-background-color);
  overflow: hidden;
  color: var(--ls-primary-text-color);

  .ti,
  .tie {
    z-index: 1;
  }

  &:before {
    @apply block absolute inset-0 ;
    background: var(--ls-primary-background-color);
    content: " ";
  }

  &.highlight {
    color: var(--ls-selection-text-color);
    border-color: var(--ls-selection-background-color);

    &:before {
      opacity: 0.5;
      background: var(--ls-selection-background-color);
    }
  }
=======
.ui__icon {
  display: inline-block;
>>>>>>> 0cebfb77
}<|MERGE_RESOLUTION|>--- conflicted
+++ resolved
@@ -353,39 +353,6 @@
   background-color: var(--ls-quaternary-background-color);
 }
 
-<<<<<<< HEAD
-.type-icon {
-  @apply text-xs text-center flex items-center justify-center rounded border mr-2 relative;
-
-  width: 1.5rem;
-  height: 1.5rem;
-  flex-shrink: 0;
-  border-color: var(--ls-primary-background-color);
-  overflow: hidden;
-  color: var(--ls-primary-text-color);
-
-  .ti,
-  .tie {
-    z-index: 1;
-  }
-
-  &:before {
-    @apply block absolute inset-0 ;
-    background: var(--ls-primary-background-color);
-    content: " ";
-  }
-
-  &.highlight {
-    color: var(--ls-selection-text-color);
-    border-color: var(--ls-selection-background-color);
-
-    &:before {
-      opacity: 0.5;
-      background: var(--ls-selection-background-color);
-    }
-  }
-=======
 .ui__icon {
   display: inline-block;
->>>>>>> 0cebfb77
 }
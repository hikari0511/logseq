(ns frontend.db
  (:require [frontend.namespaces :refer-macros [import-vars]]
            [frontend.db.conn :as conn]
            [frontend.db.utils :as db-utils]
            [frontend.db.model]
            [frontend.db.react]
            [frontend.db.query-custom]
            [frontend.util :as util]
            [datascript.core :as d]
            [frontend.state :as state]
            [promesa.core :as p]
            [frontend.db-schema :as db-schema]
            [clojure.core.async :as async]
            [frontend.idb :as idb]))

;; (import-ns
;;  frontend.db.conn
;;  frontend.db.utils
;;  frontend.db.model
;;  frontend.db.react
;;  )

(import-vars
 [frontend.db.conn
  ;; TODO: remove later
  conns
  get-repo-path
  datascript-db
  datascript-files-db
  remove-db!
  remove-files-db!
  get-conn
  get-files-conn
  remove-conn!]

 [frontend.db.utils
  date->int db->json db->string get-max-tx-id get-tx-id
  group-by-page me-tx seq-flatten sort-by-pos
  string->db with-repo]

 [frontend.db.model
  entity pull pull-many
  add-properties! add-q! add-query-component! block-and-children-transform blocks-count blocks-count-cache clean-export! clear-query-state! clear-query-state-without-refs-and-embeds! cloned? delete-blocks delete-file! delete-file-blocks! delete-file-pages! delete-file-tx delete-files delete-pages-by-files filter-only-public-pages-and-blocks get-alias-page get-all-block-contents get-all-tagged-pages get-all-tags get-all-templates get-block-and-children get-block-and-children-no-cache get-block-blocks-cache-atom get-block-by-uuid get-block-children get-block-children-ids get-block-content get-block-file get-block-immediate-children get-block-page get-block-page-end-pos get-block-parent get-block-parents get-block-referenced-blocks get-block-refs-count get-blocks-by-priority get-blocks-contents get-collapsed-blocks get-config get-custom-css get-date-scheduled-or-deadlines get-db-type get-empty-pages get-file get-file-after-blocks get-file-after-blocks-meta get-file-blocks get-file-contents get-file-last-modified-at get-file-no-sub get-file-page get-file-page-id get-file-pages get-files get-files-blocks get-files-full get-files-that-referenced-page get-journals-length get-key-value get-latest-journals get-marker-blocks get-matched-blocks get-page get-page-alias get-page-alias-names get-page-blocks get-page-blocks-cache-atom get-page-blocks-count get-page-blocks-no-cache get-page-file get-page-format get-page-name get-page-properties get-page-properties-content get-page-referenced-blocks get-page-referenced-pages get-page-unlinked-references get-pages get-pages-relation get-pages-that-mentioned-page get-pages-with-modified-at get-public-pages get-tag-pages journal-page? kv local-native-fs? mark-repo-as-cloned! page-alias-set page-blocks-transform pull-block q query-components query-entity-in-component query-state rebuild-page-blocks-children remove-custom-query! remove-key! remove-q! remove-query-component! reset-config! set-file-last-modified-at! set-new-result! sub-key-value template-exists? transact! transact-files-db! with-block-refs-count with-dummy-block with-latest-txs!]

 [frontend.db.react
  get-current-marker get-current-page get-current-priority get-handler-keys set-file-content! set-key-value transact-react!]

 [frontend.db.query-custom
  custom-query custom-query-result-transform])

;; persisting DBs between page reloads
(defn persist! [repo]
  (let [file-key (datascript-files-db repo)
        non-file-key (datascript-db repo)
        file-db (d/db (get-files-conn repo))
        non-file-db (d/db (get-conn repo false))]
    (p/let [_ (idb/set-item! file-key (db->string file-db))
            _ (idb/set-item! non-file-key (db->string non-file-db))]
      (state/set-last-persist-transact-id! repo true (get-max-tx-id file-db))
      (state/set-last-persist-transact-id! repo false (get-max-tx-id non-file-db)))))

<<<<<<< HEAD
=======
(defn reset-conn! [conn db]
  (reset! conn db))

(def ^:dynamic *query-component*)

;; key -> components
(defonce query-components (atom {}))

(defn clear-query-state!
  []
  (reset! query-state {}))

;; remove block refs, block embeds, page embeds
(defn clear-query-state-without-refs-and-embeds!
  []
  (let [state @query-state
        state (->> (filter (fn [[[_repo k] v]]
                             (contains? #{:blocks :block/block :custom} k)) state)
                   (into {}))]
    (reset! query-state state)))

;; TODO: Add components which subscribed to a specific query
(defn add-q!
  [k query inputs result-atom transform-fn query-fn inputs-fn]
  (swap! query-state assoc k {:query query
                              :inputs inputs
                              :result result-atom
                              :transform-fn transform-fn
                              :query-fn query-fn
                              :inputs-fn inputs-fn})
  result-atom)

(defn remove-q!
  [k]
  (swap! query-state dissoc k))

(defn add-query-component!
  [key component]
  (swap! query-components update key
         (fn [components]
           (distinct (conj components component)))))

(defn remove-query-component!
  [component]
  (reset!
   query-components
   (->> (for [[k components] @query-components
              :let [new-components (remove #(= component %) components)]]
          (if (empty? new-components) ; no subscribed components
            (do (remove-q! k)
                nil)
            [k new-components]))
        (keep identity)
        (into {}))))

(defn get-page-blocks-cache-atom
  [repo page-id]
  (:result (get @query-state [repo :page/blocks page-id])))

(defn get-block-blocks-cache-atom
  [repo block-id]
  (:result (get @query-state [repo :block/block block-id])))


;; TODO: rename :custom to :query/custom


(defn remove-custom-query!
  [repo query]
  (remove-q! [repo :custom query]))

(defn set-new-result!
  [k new-result]
  (when-let [result-atom (get-in @query-state [k :result])]
    (reset! result-atom new-result)))

(defn entity
  ([id-or-lookup-ref]
   (entity (state/get-current-repo) id-or-lookup-ref))
  ([repo id-or-lookup-ref]
   (when-let [db (get-conn repo)]
     (d/entity db id-or-lookup-ref))))

(defn query-entity-in-component
  ([id-or-lookup-ref]
   (entity (state/get-current-repo) id-or-lookup-ref))
  ([repo id-or-lookup-ref]
   (let [k [:entity id-or-lookup-ref]
         result-atom (:result (get @query-state k))]
     (when-let [component *query-component*]
       (add-query-component! k component))
     (when-let [db (get-conn repo)]
       (let [result (d/entity db id-or-lookup-ref)
             result-atom (or result-atom (atom nil))]
         (set! (.-state result-atom) result)
         (add-q! k nil nil result-atom identity identity identity))))))

(def touch d/touch)

(defn get-current-page
  []
  (let [match (:route-match @state/state)
        route-name (get-in match [:data :name])
        tag? (= route-name :tag)
        page (case route-name
               :page
               (get-in match [:path-params :name])

               :file
               (get-in match [:path-params :path])

               :tag
               (get-in match [:path-params :name])

               (date/journal-name))]
    (when page
      (let [page-name (util/url-decode (string/lower-case page))]
        (entity (if tag?
                  [:tag/name page-name]
                  [:page/name page-name]))))))

(defn get-current-priority
  []
  (let [match (:route-match @state/state)
        route-name (get-in match [:data :name])]
    (when (= route-name :page)
      (when-let [page-name (get-in match [:path-params :name])]
        (and (contains? #{"a" "b" "c"} (string/lower-case page-name))
             (string/upper-case page-name))))))

(defn get-current-marker
  []
  (let [match (:route-match @state/state)
        route-name (get-in match [:data :name])]
    (when (= route-name :page)
      (when-let [page-name (get-in match [:path-params :name])]
        (and (util/marker? page-name)
             (string/upper-case page-name))))))

(defn pull
  ([eid]
   (pull (state/get-current-repo) '[*] eid))
  ([selector eid]
   (pull (state/get-current-repo) selector eid))
  ([repo selector eid]
   (when-let [conn (get-conn repo)]
     (try
       (d/pull conn
               selector
               eid)
       (catch js/Error e
         nil)))))

(defn pull-many
  ([eids]
   (pull-many '[*] eids))
  ([selector eids]
   (pull-many (state/get-current-repo) selector eids))
  ([repo selector eids]
   (when-let [conn (get-conn repo)]
     (try
       (d/pull-many conn selector eids)
       (catch js/Error e
         (js/console.error e))))))

(defn get-handler-keys
  [{:keys [key data]}]
  (cond
    (coll? key)
    [key]

    :else
    (case key
      (:block/change :block/insert)
      (when-let [blocks (seq data)]
        (let [pre-block? (:block/pre-block? (first blocks))
              current-priority (get-current-priority)
              current-marker (get-current-marker)
              current-page-id (:db/id (get-current-page))
              {:block/keys [page]} (first blocks)
              handler-keys (->>
                            (util/concat-without-nil
                             (mapcat
                              (fn [block]
                                (when-let [page-id (:db/id (:block/page block))]
                                  [[:blocks (:block/uuid block)]
                                   [:page/blocks page-id]
                                   [:page/ref-pages page-id]]))
                              blocks)

                             (when pre-block?
                               [[:contents]
                                [:page/published]])

                             ;; affected priority
                             (when current-priority
                               [[:priority/blocks current-priority]])

                             (when current-marker
                               [[:marker/blocks current-marker]])

                             (when current-page-id
                               [[:page/ref-pages current-page-id]
                                [:page/refed-blocks current-page-id]
                                [:page/mentioned-pages current-page-id]])

                             ;; refed-pages
                             (apply concat
                                    (for [{:block/keys [ref-pages]} blocks]
                                      (map (fn [page]
                                             (when-let [page (entity [:page/name (:page/name page)])]
                                               [:page/refed-blocks (:db/id page)]))
                                           ref-pages)))

                             ;; refed-blocks
                             (apply concat
                                    (for [{:block/keys [ref-blocks]} blocks]
                                      (map (fn [ref-block]
                                             [:block/refed-blocks (last ref-block)])
                                           ref-blocks))))
                            (distinct))
              refed-pages (map
                           (fn [[k page-id]]
                             (if (= k :page/refed-blocks)
                               [:page/ref-pages page-id]))
                           handler-keys)
              custom-queries (some->>
                              (filter (fn [v]
                                        (and (= (first v) (state/get-current-repo))
                                             (= (second v) :custom)))
                                      (keys @query-state))
                              (map (fn [v]
                                     (vec (drop 1 v)))))
              block-blocks (some->>
                            (filter (fn [v]
                                      (and (= (first v) (state/get-current-repo))
                                           (= (second v) :block/block)))
                                    (keys @query-state))
                            (map (fn [v]
                                   (vec (drop 1 v)))))]
          (->>
           (util/concat-without-nil
            handler-keys
            refed-pages
            custom-queries
            block-blocks)
           distinct)))
      [[key]])))

(defn q
  [repo k {:keys [use-cache? files-db? transform-fn query-fn inputs-fn]
           :or {use-cache? true
                files-db? false
                transform-fn identity}} query & inputs]
  (let [kv? (and (vector? k) (= :kv (first k)))
        k (vec (cons repo k))]
    (when-let [conn (if files-db?
                      (when-let [files-conn (get-files-conn repo)]
                        (deref files-conn))
                      (get-conn repo))]
      (let [result-atom (:result (get @query-state k))]
        (when-let [component *query-component*]
          (add-query-component! k component))
        (if (and use-cache? result-atom)
          result-atom
          (let [result (cond
                         query-fn
                         (query-fn conn)

                         inputs-fn
                         (let [inputs (inputs-fn)]
                           (apply d/q query conn inputs))

                         kv?
                         (d/entity conn (last k))

                         (seq inputs)
                         (apply d/q query conn inputs)

                         :else
                         (d/q query conn))
                result (transform-fn result)
                result-atom (or result-atom (atom nil))]
            ;; Don't notify watches now
            (set! (.-state result-atom) result)
            (add-q! k query inputs result-atom transform-fn query-fn inputs-fn)))))))

(defn seq-flatten [col]
  (flatten (seq col)))

(defn- distinct-result
  [query-result]
  (-> query-result
      seq-flatten
      distinct))

(defn- date->int
  [date]
  (util/parse-int
   (string/replace (date/ymd date) "/" "")))

(defn- resolve-input
  [input]
  (cond
    (= :today input)
    (date->int (t/today))
    (= :yesterday input)
    (date->int (t/yesterday))
    (= :tomorrow input)
    (date->int (t/plus (t/today) (t/days 1)))
    (= :current-page input)
    (string/lower-case (state/get-current-page))
    (and (keyword? input)
         (re-find #"^\d+d(-before)?$" (name input)))
    (let [input (name input)
          days (util/parse-int (subs input 0 (dec (count input))))]
      (date->int (t/minus (t/today) (t/days days))))
    (and (keyword? input)
         (re-find #"^\d+d(-after)?$" (name input)))
    (let [input (name input)
          days (util/parse-int (subs input 0 (dec (count input))))]
      (date->int (t/plus (t/today) (t/days days))))

    :else
    input))

(defn- sort-by-pos
  [blocks]
  (sort-by
   #(get-in % [:block/meta :start-pos])
   blocks))

(defn- sort-blocks
  [blocks]
  (let [pages-ids (map (comp :db/id :block/page) blocks)
        pages (pull-many '[:db/id :page/last-modified-at :page/name :page/original-name] pages-ids)
        pages-map (reduce (fn [acc p] (assoc acc (:db/id p) p)) {} pages)
        blocks (map
                (fn [block]
                  (assoc block :block/page
                         (get pages-map (:db/id (:block/page block)))))
                blocks)]
    (sort-by-pos blocks)))

(defn group-by-page
  [blocks]
  (some->> blocks
           (group-by :block/page)
           (sort-by (fn [[p _blocks]] (:page/last-modified-at p)) >)))

(defn- with-repo
  [repo blocks]
  (map (fn [block]
         (assoc block :block/repo repo))
       blocks))

(defn get-block-refs-count
  [repo]
  (->> (d/q
        '[:find ?id2 ?id1
          :where
          [?id1 :block/ref-blocks ?id2]]
        (get-conn repo))
       (map first)
       (frequencies)))

(defn- with-block-refs-count
  [repo blocks]
  (let [db-ids (map :db/id blocks)
        refs (get-block-refs-count repo)]
    (map (fn [block]
           (assoc block :block/block-refs-count
                  (get refs (:db/id block))))
         blocks)))

(defn custom-query-aux
  [{:keys [query inputs result-transform] :as query'} query-opts]
  (try
    (let [inputs (map resolve-input inputs)
          repo (state/get-current-repo)
          k [:custom query']]
      (apply q repo k query-opts query inputs))
    (catch js/Error e
      (println "Custom query failed: ")
      (js/console.dir e))))

(defn custom-query
  ([query]
   (custom-query query {}))
  ([query query-opts]
   (when-let [query' (cond
                       (and (string? query)
                            (not (string/blank? query)))
                       (reader/read-string query)

                       (map? query)
                       query

                       :else
                       nil)]
     (custom-query-aux query' query-opts))))

(defn custom-query-result-transform
  [query-result remove-blocks q]
  (let [repo (state/get-current-repo)
        result (seq-flatten query-result)
        block? (:block/uuid (first result))]
    (if block?
      (let [result (if (seq remove-blocks)
                     (let [remove-blocks (set remove-blocks)]
                       (remove (fn [h]
                                 (contains? remove-blocks (:block/uuid h)))
                               result))
                     result)
            result (some->> result
                            (with-repo repo)
                            (with-block-refs-count repo)
                            (sort-blocks))]
        (if-let [result-transform (:result-transform q)]
          (if-let [f (sci/eval-string (pr-str result-transform))]
            (try
              (sci/call-fn f result)
              (catch js/Error e
                (log/error :sci/call-error e)
                result))
            result)
          (group-by-page result)))
      result)))

(defn transact!
  ([tx-data]
   (transact! (state/get-current-repo) tx-data))
  ([repo-url tx-data]
   (when-not config/publishing?
     (let [tx-data (->> (util/remove-nils tx-data)
                        (remove nil?))]
       (when (seq tx-data)
         (when-let [conn (get-conn repo-url false)]
           (d/transact! conn (vec tx-data))))))))

(defn transact-files-db!
  ([tx-data]
   (transact! (state/get-current-repo) tx-data))
  ([repo-url tx-data]
   (when-not config/publishing?
     (let [tx-data (->> (util/remove-nils tx-data)
                        (remove nil?)
                        (map #(dissoc % :file/handle :file/type)))]
       (when (seq tx-data)
         (when-let [conn (get-files-conn repo-url)]
           (d/transact! conn (vec tx-data))))))))

(defn get-key-value
  ([key]
   (get-key-value (state/get-current-repo) key))
  ([repo-url key]
   (when-let [db (get-conn repo-url)]
     (some-> (d/entity db key)
             key))))

(defn sub-key-value
  ([key]
   (sub-key-value (state/get-current-repo) key))
  ([repo-url key]
   (when (get-conn repo-url)
     (-> (q repo-url [:kv key] {} key key)
         react
         key))))

(defn transact-react!
  [repo-url tx-data {:keys [key data files-db?] :as handler-opts
                     :or {files-db? false}}]
  (when-not config/publishing?
    (try
      (let [repo-url (or repo-url (state/get-current-repo))
            tx-data (->> (util/remove-nils tx-data)
                         (remove nil?))
            get-conn (fn [] (if files-db?
                              (get-files-conn repo-url)
                              (get-conn repo-url false)))]
        (when (and (seq tx-data) (get-conn))
          (let [tx-result (profile "Transact!" (d/transact! (get-conn) (vec tx-data)))
                db (:db-after tx-result)
                handler-keys (get-handler-keys handler-opts)]
            (doseq [handler-key handler-keys]
              (let [handler-key (vec (cons repo-url handler-key))]
                (when-let [cache (get @query-state handler-key)]
                  (let [{:keys [query inputs transform-fn query-fn inputs-fn]} cache]
                    (when (or query query-fn)
                      (let [new-result (->
                                        (cond
                                          query-fn
                                          (profile
                                           "Query:"
                                           (doall (query-fn db)))

                                          inputs-fn
                                          (let [inputs (inputs-fn)]
                                            (apply d/q query db inputs))

                                          (keyword? query)
                                          (get-key-value repo-url query)

                                          (seq inputs)
                                          (apply d/q query db inputs)

                                          :else
                                          (d/q query db))
                                        transform-fn)]
                        (set-new-result! handler-key new-result))))))))))
      (catch js/Error e
        ;; FIXME: check error type and notice user
        (log/error :db/transact! e)))))

(defn pull-block
  [id]
  (let [repo (state/get-current-repo)]
    (when (get-conn repo)
      (->
       (q repo [:blocks id] {}
          '[:find (pull ?block [*])
            :in $ ?id
            :where
            [?block :block/uuid ?id]]
          id)
       react
       ffirst))))

(defn kv
  [key value]
  {:db/id -1
   :db/ident key
   key value})

;; queries

(defn get-all-tags
  []
  (let [repo (state/get-current-repo)]
    (when (get-conn repo)
      (some->>
       (q repo [:tags] {}
          '[:find ?name ?h ?p
            :where
            [?t :tag/name ?name]
            (or
             [?h :block/tags ?t]
             [?p :page/tags ?t])])
       react
       (seq)
       ;; (map first)
       ;; frequencies
       ;; (util/sort-by-value :desc)
))))

(defn get-tag-pages
  [repo tag-name]
  (d/q '[:find ?original-name ?name
         :in $ ?tag
         :where
         [?e :tag/name ?tag]
         [?page :page/tags ?e]
         [?page :page/original-name ?original-name]
         [?page :page/name ?name]]
       (get-conn repo)
       tag-name))

(defn get-all-tagged-pages
  [repo]
  (d/q '[:find ?page-name ?tag
         :where
         [?page :page/tags ?e]
         [?e :tag/name ?tag]
         [_ :page/name ?tag]
         [?page :page/name ?page-name]]
       (get-conn repo)))

(defn- remove-journal-files
  [files]
  (remove
   (fn [file]
     (util/starts-with? file "journals/"))
   files))

(defn get-pages
  [repo]
  (->> (d/q
        '[:find ?page-name
          :where
          [?page :page/original-name ?page-name]]
        (get-conn repo))
       (map first)))

(defn get-sync-metadata
  [repo]
  (if-let [conn (get-conn repo)]
    (let [pages (->>
                 (d/q
                  '[:find (pull ?page [:page/name :page/created-at
                                       :page/last-modified-at :page/contributors])
                    :where [?page :page/name]]
                  conn)
                 (seq-flatten)
                 (sort-by :page/last-modified-at)
                 (reverse))
          files (->>
                 (d/q
                  '[:find (pull ?file [:file/path :file/created-at
                                       :file/last-modified-at])
                    :where [?file :file/path]]
                  conn)
                 (seq-flatten)
                 (sort-by :file/last-modified-at)
                 (reverse))]
      (concat pages files))
    {:tx-data []}))

(defn get-pages-with-modified-at
  [repo]
  (let [now-long (tc/to-long (t/now))]
    (->> (d/q
          '[:find ?page-name ?modified-at
            :where
            [?page :page/original-name ?page-name]
            [(get-else $ ?page :page/last-modified-at 0) ?modified-at]]
          (get-conn repo))
         (seq)
         (sort-by (fn [[page modified-at]]
                    [modified-at page]))
         (reverse)
         (remove (fn [[page modified-at]]
                   (or (util/file-page? page)
                       (and modified-at
                            (> modified-at now-long))))))))

(defn get-page-alias
  [repo page-name]
  (when-let [conn (and repo (get-conn repo))]
    (some->> (d/q '[:find ?alias
                    :in $ ?page-name
                    :where
                    [?page :page/name ?page-name]
                    [?page :page/alias ?alias]]
                  conn
                  page-name)
             seq-flatten
             distinct)))

(defn get-alias-page
  [repo alias]
  (when-let [conn (and repo (get-conn repo))]
    (some->> (d/q '[:find ?page
                    :in $ ?alias
                    :where
                    [?page :page/alias ?alias]]
                  conn
                  alias)
             seq-flatten
             distinct)))

(defn get-page-alias-names
  [repo page-name]
  (let [alias-ids (get-page-alias repo page-name)]
    (when (seq alias-ids)
      (->> (pull-many repo '[:page/name] alias-ids)
           (map :page/name)
           distinct))))

(defn get-files
  [repo]
  (when-let [conn (get-conn repo)]
    (->> (d/q
          '[:find ?path ?modified-at
            :where
            [?file :file/path ?path]
            [(get-else $ ?file :file/last-modified-at 0) ?modified-at]]
          conn)
         (seq)
         (sort-by last)
         (reverse))))

(defn get-files-blocks
  [repo-url paths]
  (let [paths (set paths)
        pred (fn [_db e]
               (contains? paths e))]
    (-> (d/q '[:find ?block
               :in $ ?pred
               :where
               [?file :file/path ?path]
               [(?pred $ ?path)]
               [?block :block/file ?file]]
             (get-conn repo-url) pred)
        seq-flatten)))

(defn delete-blocks
  [repo-url files]
  (when (seq files)
    (let [blocks (get-files-blocks repo-url files)]
      (mapv (fn [eid] [:db.fn/retractEntity eid]) blocks))))

(defn delete-files
  [files]
  (mapv (fn [path] [:db.fn/retractEntity [:file/path path]]) files))

(defn get-file-blocks
  [repo-url path]
  (-> (d/q '[:find ?block
             :in $ ?path
             :where
             [?file :file/path ?path]
             [?block :block/file ?file]]
           (get-conn repo-url) path)
      seq-flatten))

(defn get-file-after-blocks
  [repo-url file-id end-pos]
  (when end-pos
    (let [pred (fn [db meta]
                 (>= (:start-pos meta) end-pos))]
      (-> (d/q '[:find (pull ?block [*])
                 :in $ ?file-id ?pred
                 :where
                 [?block :block/file ?file-id]
                 [?block :block/meta ?meta]
                 [(?pred $ ?meta)]]
               (get-conn repo-url) file-id pred)
          seq-flatten
          sort-by-pos))))

(defn get-file-after-blocks-meta
  ([repo-url file-id end-pos]
   (get-file-after-blocks-meta repo-url file-id end-pos false))
  ([repo-url file-id end-pos content-level?]
   (let [db (get-conn repo-url)
         blocks (d/datoms db :avet :block/file file-id)
         eids (mapv :e blocks)
         ks (if content-level?
              '[:block/uuid :block/meta :block/content :block/level]
              '[:block/uuid :block/meta])
         blocks (pull-many repo-url ks eids)]
     (->> (filter (fn [{:block/keys [meta]}]
                    (>= (:start-pos meta) end-pos)) blocks)
          sort-by-pos))))

(defn delete-file-blocks!
  [repo-url path]
  (let [blocks (get-file-blocks repo-url path)]
    (mapv (fn [eid] [:db.fn/retractEntity eid]) blocks)))

(defn get-file-pages
  [repo-url path]
  (-> (d/q '[:find ?page
             :in $ ?path
             :where
             [?file :file/path ?path]
             [?page :page/file ?file]]
           (get-conn repo-url) path)
      seq-flatten))

(defn delete-file-pages!
  [repo-url path]
  (let [pages (get-file-pages repo-url path)]
    (mapv (fn [eid] [:db.fn/retractEntity eid]) pages)))

(defn delete-file-tx
  [repo-url file-path]
  (->>
   (concat
    (delete-file-blocks! repo-url file-path)
    (delete-file-pages! repo-url file-path)
    [[:db.fn/retractEntity [:file/path file-path]]])
   (remove nil?)))

(defn delete-file!
  [repo-url file-path]
  (transact! repo-url (delete-file-tx repo-url file-path)))

(defn set-file-content!
  [repo path content]
  (when (and repo path)
    (let [tx-data {:file/path path
                   :file/content content
                   :file/last-modified-at (util/time-ms)}
          tx-data (if (config/local-db? repo)
                    (dissoc tx-data :file/last-modified-at)
                    tx-data)]
      (transact-react!
       repo
       [tx-data]
       {:key [:file/content path]
        :files-db? true}))))

(defn set-file-last-modified-at!
  [repo path last-modified-at]
  (when (and repo path last-modified-at)
    (when-let [conn (get-files-conn repo)]
      (d/transact! conn
                   [{:file/path path
                     :file/last-modified-at last-modified-at}]))))

(defn get-file-last-modified-at
  [repo path]
  (when (and repo path)
    (when-let [conn (get-files-conn repo)]
      (-> (d/entity (d/db conn) [:file/path path])
          :file/last-modified-at))))

(defn get-file
  ([path]
   (get-file (state/get-current-repo) path))
  ([repo path]
   (when (and repo path)
     (->
      (q repo [:file/content path]
         {:files-db? true
          :use-cache? true}
         '[:find ?content
           :in $ ?path
           :where
           [?file :file/path ?path]
           [?file :file/content ?content]]
         path)
      react
      ffirst))))

(defn get-file-contents
  [repo]
  (when-let [conn (get-files-conn repo)]
    (->>
     (d/q
      '[:find ?path ?content
        :where
        [?file :file/path ?path]
        [?file :file/content ?content]]
      @conn)
     (into {}))))

(defn get-files-full
  [repo]
  (when-let [conn (get-files-conn repo)]
    (->>
     (d/q
      '[:find (pull ?file [*])
        :where
        [?file :file/path]]
      @conn)
     (flatten))))

(defn get-custom-css
  []
  (get-file "logseq/custom.css"))

(defn get-file-no-sub
  ([path]
   (get-file-no-sub (state/get-current-repo) path))
  ([repo path]
   (when (and repo path)
     (when-let [conn (get-files-conn repo)]
       (->
        (d/q
         '[:find ?content
           :in $ ?path
           :where
           [?file :file/path ?path]
           [?file :file/content ?content]]
         @conn
         path)
        ffirst)))))

(defn reset-contents-and-blocks!
  [repo-url files blocks-pages delete-files delete-blocks]
  (transact-files-db! repo-url files)
  (let [files (map #(select-keys % [:file/path]) files)
        all-data (-> (concat delete-files delete-blocks files blocks-pages)
                     (util/remove-nils))]
    (transact! repo-url all-data)))

(defn get-block-by-uuid
  [uuid]
  (entity [:block/uuid uuid]))

(defn remove-key
  [repo-url key]
  (transact! repo-url [[:db.fn/retractEntity [:db/ident key]]])
  (set-new-result! [repo-url :kv key] nil))

(defn set-key-value
  [repo-url key value]
  (if value
    (transact-react! repo-url [(kv key value)]
                     {:key [:kv key]})
    (remove-key repo-url key)))

(defn get-page-format
  [page-name]
  (when-let [file (:page/file (entity [:page/name page-name]))]
    (when-let [path (:file/path (entity (:db/id file)))]
      (format/get-format path))))

(defn page-alias-set
  [repo-url page]
  (when-let [page-id (:db/id (entity [:page/name page]))]
    (let [aliases (get-page-alias repo-url page)
          aliases (if (seq aliases)
                    (set
                     (concat
                      (mapcat #(get-alias-page repo-url %) aliases)
                      aliases))
                    aliases)]
      (set (conj aliases page-id)))))

(defn page-blocks-transform
  [repo-url result]
  (let [result (seq-flatten result)
        sorted (sort-by-pos result)]
    (->> (with-repo repo-url sorted)
         (with-block-refs-count repo-url))))

(defn get-marker-blocks
  [repo-url marker]
  (let [marker (string/upper-case marker)]
    (some->>
     (q repo-url [:marker/blocks marker]
        {:use-cache? true}
        '[:find (pull ?h [*])
          :in $ ?marker
          :where
          [?h :block/marker ?m]
          [(= ?marker ?m)]]
        marker)
     react
     seq-flatten
     sort-by-pos
     (with-repo repo-url)
     (with-block-refs-count repo-url)
     (sort-blocks)
     (group-by-page))))

;; (defn get-page-blocks-old
;;   [repo-url page]
;;   (let [page (string/lower-case page)
;;         page-id (:db/id (entity repo-url [:page/name page]))]
;;     (some->
;;      (q repo-url [:page/blocks page-id]
;;        {:use-cache? false
;;         :transform-fn #(page-blocks-transform repo-url %)}
;;        '[:find (pull ?block [*])
;;          :in $ ?page-id
;;          :where
;;          [?block :block/page ?page-id]]
;;        page-id)
;;      react)))

(defn get-page-properties
  [page]
  (when-let [page (entity [:page/name page])]
    (:page/properties page)))

(defn add-properties!
  [page-format properties-content properties]
  (let [properties (medley/map-keys name properties)
        lines (string/split-lines properties-content)
        front-matter-format? (contains? #{:markdown} page-format)
        lines (if front-matter-format?
                (remove (fn [line]
                          (contains? #{"---" ""} (string/trim line))) lines)
                lines)
        property-keys (keys properties)
        prefix-f (case page-format
                   :org (fn [k]
                          (str "#+" (string/upper-case k) ": "))
                   :markdown (fn [k]
                               (str (string/lower-case k) ": "))
                   identity)
        exists? (atom #{})
        lines (doall
               (mapv (fn [line]
                       (let [result (filter #(and % (util/starts-with? line (prefix-f %)))
                                            property-keys)]
                         (if (seq result)
                           (let [k (first result)]
                             (swap! exists? conj k)
                             (str (prefix-f k) (get properties k)))
                           line))) lines))
        lines (concat
               lines
               (let [not-exists (remove
                                 (fn [[k _]]
                                   (contains? @exists? k))
                                 properties)]
                 (when (seq not-exists)
                   (mapv
                    (fn [[k v]] (str (prefix-f k) v))
                    not-exists))))]
    (util/format
     (config/properties-wrapper-pattern page-format)
     (string/join "\n" lines))))

(defn get-page-blocks
  ([page]
   (get-page-blocks (state/get-current-repo) page nil))
  ([repo-url page]
   (get-page-blocks repo-url page nil))
  ([repo-url page {:keys [use-cache? pull-keys]
                   :or {use-cache? true
                        pull-keys '[*]}}]
   (let [page (string/lower-case page)
         page-id (or (:db/id (entity repo-url [:page/name page]))
                     (:db/id (entity repo-url [:page/original-name page])))
         db (get-conn repo-url)]
     (when page-id
       (some->
        (q repo-url [:page/blocks page-id]
           {:use-cache? use-cache?
            :transform-fn #(page-blocks-transform repo-url %)
            :query-fn (fn [db]
                        (let [datoms (d/datoms db :avet :block/page page-id)
                              block-eids (mapv :e datoms)]
                          (pull-many repo-url pull-keys block-eids)))}
           nil)
        react)))))

(defn get-page-blocks-no-cache
  ([page]
   (get-page-blocks-no-cache (state/get-current-repo) page nil))
  ([repo-url page]
   (get-page-blocks-no-cache repo-url page nil))
  ([repo-url page {:keys [pull-keys]
                   :or {pull-keys '[*]}}]
   (let [page (string/lower-case page)
         page-id (or (:db/id (entity repo-url [:page/name page]))
                     (:db/id (entity repo-url [:page/original-name page])))
         db (get-conn repo-url)]
     (when page-id
       (let [datoms (d/datoms db :avet :block/page page-id)
             block-eids (mapv :e datoms)]
         (some->> (pull-many repo-url pull-keys block-eids)
                  (page-blocks-transform repo-url)))))))

(defn get-page-blocks-count
  [repo page-id]
  (when-let [db (get-conn repo)]
    (count (d/datoms db :avet :block/page page-id))))

(defn get-page-properties-content
  [page]
  (when-let [content (let [blocks (get-page-blocks page)]
                       (and (:block/pre-block? (first blocks))
                            (:block/content (first blocks))))]
    (let [format (get-page-format page)]
      (case format
        :org
        (->> (string/split-lines content)
             (take-while (fn [line]
                           (or (string/blank? line)
                               (string/starts-with? line "#+"))))
             (string/join "\n"))

        :markdown
        (let [[m leading-spaces first-dashes] (re-find #"(\s*)(---\n)" content)]
          (if m
            (let [begin (count leading-spaces)
                  begin-inner (+ begin (count first-dashes))
                  second-dashes "\n---\n"
                  end-inner (string/index-of content second-dashes begin-inner)
                  end (if end-inner (+ end-inner (count second-dashes)) begin)]
              (subs content begin end))
            ""))

        content))))

(defn block-and-children-transform
  [result repo-url block-uuid level]
  (some->> result
           seq-flatten
           sort-by-pos
           (take-while (fn [h]
                         (or
                          (= (:block/uuid h)
                             block-uuid)
                          (> (:block/level h) level))))
           (with-repo repo-url)
           (with-block-refs-count repo-url)))

(defn get-block-children-ids
  [repo block-uuid]
  (when-let [conn (get-conn repo)]
    (let [eid (:db/id (entity repo [:block/uuid block-uuid]))]
      (->> (d/q
            '[:find ?e1
              :in $ ?e2 %
              :where (parent ?e2 ?e1)]
            conn
            eid
             ;; recursive rules
            '[[(parent ?e2 ?e1)
               [?e2 :block/children ?e1]]
              [(parent ?e2 ?e1)
               [?t :block/children ?e1]
               (parent ?e2 ?t)]])
           (apply concat)))))

(defn get-block-immediate-children
  [repo block-uuid]
  (when-let [conn (get-conn repo)]
    (let [ids (->> (:block/children (entity repo [:block/uuid block-uuid]))
                   (map :db/id))]
      (when (seq ids)
        (pull-many repo '[*] ids)))))

(defn get-block-children
  [repo block-uuid]
  (when-let [conn (get-conn repo)]
    (let [ids (get-block-children-ids repo block-uuid)]
      (when (seq ids)
        (pull-many repo '[*] ids)))))

(defn get-block-and-children
  ([repo block-uuid]
   (get-block-and-children repo block-uuid true))
  ([repo block-uuid use-cache?]
   (let [block (entity repo [:block/uuid block-uuid])
         page (:db/id (:block/page block))
         pos (:start-pos (:block/meta block))
         level (:block/level block)
         pred (fn []
                (let [block (entity repo [:block/uuid block-uuid])
                      pos (:start-pos (:block/meta block))]
                  (fn [data meta]
                    (>= (:start-pos meta) pos))))]
     (some-> (q repo [:block/block block-uuid]
                {:use-cache? use-cache?
                 :transform-fn #(block-and-children-transform % repo block-uuid level)
                 :inputs-fn (fn []
                              [page (pred)])}
                '[:find (pull ?block [*])
                  :in $ ?page ?pred
                  :where
                  [?block :block/page ?page]
                  [?block :block/meta ?meta]
                  [(?pred $ ?meta)]])
             react))))

;; TODO: performance
(defn get-block-and-children-no-cache
  [repo block-uuid]
  (let [block (entity repo [:block/uuid block-uuid])
        page (:db/id (:block/page block))
        pos (:start-pos (:block/meta block))
        level (:block/level block)
        pred (fn [data meta]
               (>= (:start-pos meta) pos))]
    (-> (d/q
         '[:find (pull ?block [*])
           :in $ ?page ?pred
           :where
           [?block :block/page ?page]
           [?block :block/meta ?meta]
           [(?pred $ ?meta)]]
         (get-conn repo)
         page
         pred)
        (block-and-children-transform repo block-uuid level))))

(defn get-file-page
  ([file-path]
   (get-file-page file-path true))
  ([file-path original-name?]
   (when-let [repo (state/get-current-repo)]
     (when-let [conn (get-conn repo)]
       (some->
        (d/q
         (if original-name?
           '[:find ?page-name
             :in $ ?path
             :where
             [?file :file/path ?path]
             [?page :page/file ?file]
             [?page :page/original-name ?page-name]]
           '[:find ?page-name
             :in $ ?path
             :where
             [?file :file/path ?path]
             [?page :page/file ?file]
             [?page :page/name ?page-name]])
         conn file-path)
        seq-flatten
        first)))))

(defn delete-pages-by-files
  [files]
  (let [pages (->> (mapv get-file-page files)
                   (remove nil?))]
    (when (seq pages)
      (mapv (fn [page] [:db.fn/retractEntity [:page/name page]]) (map string/lower-case pages)))))

(defn get-page-file
  [page-name]
  (some-> (entity [:page/name page-name])
          :page/file))

(defn get-block-file
  [block-id]
  (let [page-id (some-> (entity [:block/uuid block-id])
                        :block/page
                        :db/id)]
    (:page/file (entity page-id))))

(defn get-file-page-id
  [file-path]
  (when-let [repo (state/get-current-repo)]
    (when-let [conn (get-conn repo)]
      (some->
       (d/q
        '[:find ?page
          :in $ ?path
          :where
          [?file :file/path ?path]
          [?page :page/file ?file]]
        conn file-path)
       seq-flatten
       first))))

(defn get-page
  [page-name]
  (if (util/uuid-string? page-name)
    (entity [:block/uuid (uuid page-name)])
    (entity [:page/name page-name])))

(defn get-page-name
  [file ast]
  ;; headline
  (let [ast (map first ast)]
    (if (util/starts-with? file "pages/contents.")
      "Contents"
      (let [first-block (last (first (filter block/heading-block? ast)))
            property-name (when (and (= "Properties" (ffirst ast))
                                     (not (string/blank? (:title (last (first ast))))))
                            (:title (last (first ast))))
            first-block-name (and first-block
                                  ;; FIXME:
                                  (str (last (first (:title first-block)))))
            file-name (when-let [file-name (last (string/split file #"/"))]
                        (when-let [file-name (first (util/split-last "." file-name))]
                          (-> file-name
                              (string/replace "-" " ")
                              (string/replace "_" " ")
                              (util/capitalize-all))))]
        (or property-name
            (if (= (state/page-name-order) "file")
              (or file-name first-block-name)
              (or first-block-name file-name)))))))

(defn get-block-content
  [utf8-content block]
  (let [meta (:block/meta block)]
    (if-let [end-pos (:end-pos meta)]
      (utf8/substring utf8-content
                      (:start-pos meta)
                      end-pos)
      (utf8/substring utf8-content
                      (:start-pos meta)))))

(defn extract-page-list
  [content]
  (when-not (string/blank? content)
    (->> (re-seq #"\[\[([^\]]+)]]" content)
         (map last)
         (remove nil?)
         (map string/lower-case)
         (distinct))))

(defn extract-pages-and-blocks
  [repo-url format ast properties file content utf8-content journal? pages-fn]
  (try
    (let [now (tc/to-long (t/now))
          blocks (block/extract-blocks ast (utf8/length utf8-content) utf8-content)
          pages (pages-fn blocks ast)
          ref-pages (atom #{})
          ref-tags (atom #{})
          blocks (doall
                  (mapcat
                   (fn [[page blocks]]
                     (if page
                       (map (fn [block]
                              (let [block-ref-pages (seq (:block/ref-pages block))]
                                (when block-ref-pages
                                  (swap! ref-pages set/union (set block-ref-pages)))
                                (-> block
                                    (dissoc :ref-pages)
                                    (assoc :block/content (get-block-content utf8-content block)
                                           :block/file [:file/path file]
                                           :block/format format
                                           :block/page [:page/name (string/lower-case page)]
                                           :block/ref-pages (mapv
                                                             (fn [page]
                                                               (block/page-with-journal page))
                                                             block-ref-pages)))))
                            blocks)))
                   (remove nil? pages)))
          pages (doall
                 (map
                  (fn [page]
                    (let [page-file? (= page (string/lower-case file))
                          other-alias (and (:alias properties)
                                           (seq (remove #(= page %)
                                                        (:alias properties))))
                          other-alias (distinct
                                       (remove nil? other-alias))
                          journal-date-long (if journal?
                                              (date/journal-title->long (string/capitalize page)))
                          page-list (when-let [list-content (:list properties)]
                                      (extract-page-list list-content))]
                      (cond->
                       (util/remove-nils
                        {:page/name (string/lower-case page)
                         :page/original-name page
                         :page/file [:file/path file]
                         :page/journal? journal?
                         :page/journal-day (if journal?
                                             (date/journal-title->int (string/capitalize page))
                                             0)
                         :page/created-at journal-date-long
                         :page/last-modified-at journal-date-long})
                        (seq properties)
                        (assoc :page/properties properties)

                        other-alias
                        (assoc :page/alias
                               (map
                                (fn [alias]
                                  (let [alias (string/lower-case alias)
                                        aliases (->>
                                                 (distinct
                                                  (conj
                                                   (remove #{alias} other-alias)
                                                   page))
                                                 (remove nil?))
                                        aliases (if (seq aliases)
                                                  (map
                                                   (fn [alias]
                                                     {:page/name alias})
                                                   aliases))]
                                    (if (seq aliases)
                                      {:page/name alias
                                       :page/alias aliases}
                                      {:page/name alias})))
                                other-alias))

                        (or (:tags properties) (:roam_tags properties))
                        (assoc :page/tags (let [tags (:tags properties)
                                                roam-tags (:roam_tags properties)
                                                tags (if (string? tags)
                                                       (string/split tags #",")
                                                       tags)
                                                tags (->> (concat tags roam-tags)
                                                          (remove nil?)
                                                          (distinct))
                                                tags (util/->tags tags)]
                                            (swap! ref-tags set/union (set (map :tag/name tags)))
                                            tags)))))
                  (->> (map first pages)
                       (remove nil?))))
          pages (concat
                 pages
                 (map
                  (fn [page]
                    {:page/original-name page
                     :page/name page})
                  @ref-tags)
                 (map
                  (fn [page]
                    {:page/original-name page
                     :page/name (string/lower-case page)})
                  @ref-pages))
          block-ids (mapv (fn [block]
                            {:block/uuid (:block/uuid block)})
                          (remove nil? blocks))]
      [(remove nil? pages)
       block-ids
       (remove nil? blocks)])
    (catch js/Error e
      (js/console.log e))))

(defn parse-properties
  [content format]
  (let [ast (->> (mldoc/->edn content
                              (mldoc/default-config format))
                 (map first))
        properties (let [properties (and (seq ast)
                                         (= "Properties" (ffirst ast))
                                         (last (first ast)))]
                     (if (and properties (seq properties))
                       properties))]
    (into {} properties)))

(defn extract-blocks-pages
  [repo-url file content utf8-content]
  (if (string/blank? content)
    []
    (let [journal? (util/starts-with? file "journals/")
          format (format/get-format file)
          ast (mldoc/->edn content
                           (mldoc/default-config format))
          first-block (first ast)
          properties (let [properties (and (seq first-block)
                                           (= "Properties" (ffirst first-block))
                                           (last (first first-block)))]
                       (if (and properties (seq properties))
                         properties))]
      (extract-pages-and-blocks
       repo-url
       format ast properties
       file content utf8-content journal?
       (fn [blocks ast]
         [[(get-page-name file ast) blocks]])))))

(defn extract-all-blocks-pages
  [repo-url files]
  (when (seq files)
    (let [result (->> files
                      (map
                       (fn [{:file/keys [path content]} contents]
                         (println "Parsing : " path)
                         (when content
                           (let [utf8-content (utf8/encode content)]
                             (extract-blocks-pages repo-url path content utf8-content)))))
                      (remove empty?))]
      (when (seq result)
        (let [[pages block-ids blocks] (apply map concat result)
              block-ids-set (set block-ids)
              blocks (map (fn [b]
                            (-> b
                                (update :block/ref-blocks #(set/intersection (set %) block-ids-set))
                                (update :block/embed-blocks #(set/intersection (set %) block-ids-set)))) blocks)]
          (apply concat [pages block-ids blocks]))))))

;; TODO: compare blocks
(defn reset-file!
  [repo-url file content]
  (let [new? (nil? (entity [:file/path file]))]
    (set-file-content! repo-url file content)
    (let [format (format/get-format file)
          utf8-content (utf8/encode content)
          file-content [{:file/path file}]
          tx (if (contains? config/mldoc-support-formats format)
               (let [delete-blocks (delete-file-blocks! repo-url file)
                     [pages block-ids blocks] (extract-blocks-pages repo-url file content utf8-content)]
                 (concat file-content delete-blocks pages block-ids blocks))
               file-content)
          tx (concat tx [(let [t (tc/to-long (t/now))]
                           (cond->
                            {:file/path file
                             :file/last-modified-at t}
                             new?
                             (assoc :file/created-at t)))])]
      (transact! repo-url tx))))

(defn get-current-journal-path
  []
  (let [{:keys [year month]} (date/get-date)]
    (date/journals-path year month (state/get-preferred-format))))

(defn get-journals-length
  []
  (let [today (date->int (js/Date.))]
    (d/q '[:find (count ?page) .
           :in $ ?today
           :where
           [?page :page/journal? true]
           [?page :page/journal-day ?journal-day]
           [(<= ?journal-day ?today)]]
         (get-conn (state/get-current-repo))
         today)))

;; cache this
(defn get-latest-journals
  ([n]
   (get-latest-journals (state/get-current-repo) n))
  ([repo-url n]
   (when (get-conn repo-url)
     (let [date (js/Date.)
           _ (.setDate date (- (.getDate date) (dec n)))
           today (date->int (js/Date.))
           pages (->>
                  (q repo-url [:journals] {:use-cache? false}
                     '[:find ?page-name ?journal-day
                       :in $ ?today
                       :where
                       [?page :page/name ?page-name]
                       [?page :page/journal? true]
                       [?page :page/journal-day ?journal-day]
                       [(<= ?journal-day ?today)]]
                     today)
                  (react)
                  (sort-by last)
                  (reverse)
                  (map first)
                  (take n))]
       (mapv
        (fn [page]
          [page
           (get-page-format page)])
        pages)))))

(defn me-tx
  [db {:keys [name email avatar]}]
  (util/remove-nils {:me/name name
                     :me/email email
                     :me/avatar avatar}))

(defn with-dummy-block
  ([blocks format]
   (with-dummy-block blocks format {} {}))
  ([blocks format default-option {:keys [journal? page-name]
                                  :or {journal? false}}]
   (let [format (or format (state/get-preferred-format) :markdown)
         blocks (if (and journal?
                         (seq blocks)
                         (when-let [title (second (first (:block/title (first blocks))))]
                           (date/valid-journal-title? title)))
                  (rest blocks)
                  blocks)
         blocks (vec blocks)]
     (cond
       (and (seq blocks)
            (or (and (> (count blocks) 1)
                     (:block/pre-block? (first blocks)))
                (and (>= (count blocks) 1)
                     (not (:block/pre-block? (first blocks))))))
       blocks

       :else
       (let [last-block (last blocks)
             end-pos (get-in last-block [:block/meta :end-pos] 0)
             dummy (merge last-block
                          (let [uuid (d/squuid)]
                            {:block/uuid uuid
                             :block/title ""
                             :block/content (config/default-empty-block format)
                             :block/format format
                             :block/level 2
                             :block/priority nil
                             :block/anchor (str uuid)
                             :block/meta {:start-pos end-pos
                                          :end-pos end-pos}
                             :block/body nil
                             :block/dummy? true
                             :block/marker nil
                             :block/pre-block? false})
                          default-option)]
         (conj blocks dummy))))))

;; get pages that this page referenced
(defn get-page-referenced-pages
  [repo page]
  (when (get-conn repo)
    (let [pages (page-alias-set repo page)
          page-id (:db/id (entity [:page/name page]))
          ref-pages (->> (q repo [:page/ref-pages page-id] {:use-cache? false}
                            '[:find ?ref-page-name
                              :in $ ?pages
                              :where
                              [?block :block/page ?p]
                              [(contains? ?pages ?p)]
                              [?block :block/ref-pages ?ref-page]
                              [?ref-page :page/name ?ref-page-name]]
                            pages)
                         react
                         seq-flatten)]
      (mapv (fn [page] [page (get-page-alias repo page)]) ref-pages))))

;; Ignore files with empty blocks for now
(defn get-empty-pages
  [repo]
  (when-let [conn (get-conn repo)]
    (->
     (d/q
      '[:find ?page
        :where
        [?p :page/name ?page]
        (not [?p :page/file])]
      conn)
     (seq-flatten)
     (distinct))))

(defn get-pages-relation
  [repo with-journal?]
  (when-let [conn (get-conn repo)]
    (let [q (if with-journal?
              '[:find ?page ?ref-page-name
                :where
                [?p :page/name ?page]
                [?block :block/page ?p]
                [?block :block/ref-pages ?ref-page]
                [?ref-page :page/name ?ref-page-name]]
              '[:find ?page ?ref-page-name
                :where
                [?p :page/journal? false]
                [?p :page/name ?page]
                [?block :block/page ?p]
                [?block :block/ref-pages ?ref-page]
                [?ref-page :page/name ?ref-page-name]])]
      (->>
       (d/q q conn)
       (map (fn [[page ref-page-name]]
              [page ref-page-name]))))))

;; get pages who mentioned this page
(defn get-pages-that-mentioned-page
  [repo page]
  (when (get-conn repo)
    (let [page-id (:db/id (entity [:page/name page]))
          pages (page-alias-set repo page)
          mentioned-pages (->> (q repo [:page/mentioned-pages page-id] {:use-cache? false}
                                  '[:find ?mentioned-page-name
                                    :in $ ?pages ?page-name
                                    :where
                                    [?block :block/ref-pages ?p]
                                    [(contains? ?pages ?p)]
                                    [?block :block/page ?mentioned-page]
                                    [?mentioned-page :page/name ?mentioned-page-name]]
                                  pages
                                  page)
                               react
                               seq-flatten)]
      (mapv (fn [page] [page (get-page-alias repo page)]) mentioned-pages))))

(defn get-page-referenced-blocks
  [page]
  (when-let [repo (state/get-current-repo)]
    (when (get-conn repo)
      (let [page-id (:db/id (entity [:page/name page]))
            pages (page-alias-set repo page)]
        (->> (q repo [:page/refed-blocks page-id] {}
                '[:find (pull ?block [*])
                  :in $ ?pages
                  :where
                  [?block :block/ref-pages ?ref-page]
                  [(contains? ?pages ?ref-page)]]
                pages)
             react
             seq-flatten
             (remove (fn [block]
                       (let [exclude-pages pages]
                         (contains? exclude-pages (:db/id (:block/page block))))))
             sort-blocks
             group-by-page)))))

(defn get-date-scheduled-or-deadlines
  [journal-title]
  (when-let [date (date/journal-title->int journal-title)]
    (when-let [repo (state/get-current-repo)]
      (when-let [conn (get-conn repo)]
        (->> (q repo [:custom :scheduled-deadline journal-title] {}
                '[:find (pull ?block [*])
                  :in $ ?day
                  :where
                  (or
                   [?block :block/scheduled ?day]
                   [?block :block/deadline ?day])]
                date)
             react
             seq-flatten
             sort-blocks
             group-by-page
             (remove (fn [[page _blocks]]
                       (= journal-title (:page/original-name page)))))))))

(defn get-files-that-referenced-page
  [page-id]
  (when-let [repo (state/get-current-repo)]
    (when-let [db (get-conn repo)]
      (->> (d/q
            '[:find ?path
              :in $ ?page-id
              :where
              [?block :block/ref-pages ?page-id]
              [?block :block/page ?p]
              [?p :page/file ?f]
              [?f :file/path ?path]]
            db
            page-id)
           (seq-flatten)))))

(defn get-page-unlinked-references
  [page]
  (when-let [repo (state/get-current-repo)]
    (when-let [conn (get-conn repo)]
      (let [page-id (:db/id (entity [:page/name page]))
            pages (page-alias-set repo page)
            pattern (re-pattern (str "(?i)" page))]
        (->> (d/q
              '[:find (pull ?block [*])
                :in $ ?pattern
                :where
                [?block :block/content ?content]
                [(re-find ?pattern ?content)]]
              conn
              pattern)
             seq-flatten
             (remove (fn [block]
                       (let [ref-pages (set (map :db/id (:block/ref-pages block)))]
                         (or
                          (= (get-in block [:block/page :db/id]) page-id)
                          (seq (set/intersection
                                ref-pages
                                pages))))))
             sort-blocks
             group-by-page)))))

(defn get-block-referenced-blocks
  [block-uuid]
  (when-let [repo (state/get-current-repo)]
    (when (get-conn repo)
      (->> (q repo [:block/refed-blocks block-uuid] {}
              '[:find (pull ?ref-block [*])
                :in $ ?block-uuid
                :where
                [?block :block/uuid ?block-uuid]
                [?ref-block :block/ref-blocks ?block]]
              block-uuid)
           react
           seq-flatten
           sort-blocks
           group-by-page))))

(defn get-matched-blocks
  [match-fn limit]
  (when-let [repo (state/get-current-repo)]
    (let [pred (fn [db content]
                 (match-fn content))]
      (->> (d/q
            '[:find ?block
              :in $ ?pred
              :where
              [?block :block/content ?content]
              [(?pred $ ?content)]]
            (get-conn)
            pred)
           (take limit)
           seq-flatten
           (pull-many '[:block/uuid
                        :block/content
                        :block/properties
                        :block/format
                        {:block/page [:page/name]}])))))

;; TODO: Does the result preserves the order of the arguments?
(defn get-blocks-contents
  [repo block-uuids]
  (let [db (get-conn repo)]
    (pull-many repo '[:block/content]
               (mapv (fn [id] [:block/uuid id]) block-uuids))))

(defn journal-page?
  [page-name]
  (:page/journal? (entity [:page/name page-name])))

(defn mark-repo-as-cloned!
  [repo-url]
  (transact!
   [{:repo/url repo-url
     :repo/cloned? true}]))

(defn cloned?
  [repo-url]
  (when-let [conn (get-conn repo-url)]
    (->
     (d/q '[:find ?cloned
            :in $ ?repo-url
            :where
            [?repo :repo/url ?repo-url]
            [?repo :repo/cloned? ?cloned]]
          conn
          repo-url)
     ffirst)))

(defn get-config
  [repo-url]
  (get-file repo-url (str config/app-name "/" config/config-file)))

(defn reset-config!
  [repo-url content]
  (when-let [content (or content (get-config repo-url))]
    (let [config (try
                   (reader/read-string content)
                   (catch js/Error e
                     (println "Parsing config file failed: ")
                     (js/console.dir e)
                     {}))]
      (state/set-config! repo-url config)
      config)))

>>>>>>> 2d8fd707
(defonce persistent-jobs (atom {}))

(defn clear-repo-persistent-job!
  [repo]
  (when-let [old-job (get @persistent-jobs repo)]
    (js/clearTimeout old-job)))

(defn- persist-if-idle!
  [repo]
  (clear-repo-persistent-job! repo)
  (let [job (js/setTimeout
             (fn []
               (if (and (state/input-idle? repo)
                        (state/db-idle? repo))
                 (do
                   (persist! repo)
                   ;; (state/set-db-persisted! repo true)
)
                 (persist-if-idle! repo)))
             3000)]
    (swap! persistent-jobs assoc repo job)))

;; only save when user's idle

;; TODO: pass as a parameter
(defonce *sync-search-indice-f (atom nil))
(defn- repo-listen-to-tx!
  [repo conn files-db?]
  (d/listen! conn :persistence
             (fn [tx-report]
               (let [tx-id (get-tx-id tx-report)]
                 (state/set-last-transact-time! repo (util/time-ms))
                 ;; (state/persist-transaction! repo files-db? tx-id (:tx-data tx-report))
                 (persist-if-idle! repo))

               ;; rebuild search indices
               (when-not files-db?
                 (let [data (:tx-data tx-report)
                       datoms (filter
                               (fn [datom]
                                 (contains? #{:page/name :block/content} (:a datom)))
                               data)]
                   (when-let [f @*sync-search-indice-f]
                     (f datoms)))))))

(defn- listen-and-persist!
  [repo]
  (when-let [conn (get-files-conn repo)]
    (repo-listen-to-tx! repo conn true))
  (when-let [conn (get-conn repo false)]
    (repo-listen-to-tx! repo conn false)))

(defn start-db-conn!
  ([me repo]
   (start-db-conn! me repo {}))
  ([me repo option]
   (conn/start! me repo
                (assoc option
                       :listen-handler listen-and-persist!))))

(defn restore!
  [{:keys [repos] :as me} restore-config-handler]
  (let [logged? (:name me)]
    (doall
     (for [{:keys [url]} repos]
       (let [repo url
             db-name (datascript-files-db repo)
             db-conn (d/create-conn db-schema/files-db-schema)]
         (swap! conns assoc db-name db-conn)
         (p/let [stored (idb/get-item db-name)
                 _ (when stored
                     (let [stored-db (string->db stored)
                           attached-db (d/db-with stored-db [(me-tx stored-db me)])]
                       (conn/reset-conn! db-conn attached-db)))
                 db-name (datascript-db repo)
                 db-conn (d/create-conn db-schema/schema)
                 _ (d/transact! db-conn [{:schema/version db-schema/version}])
                 _ (swap! conns assoc db-name db-conn)
                 stored (idb/get-item db-name)
                 _ (if stored
                     (let [stored-db (string->db stored)
                           attached-db (d/db-with stored-db [(me-tx stored-db me)])]
                       (conn/reset-conn! db-conn attached-db))
                     (when logged?
                       (d/transact! db-conn [(me-tx (d/db db-conn) me)])))]
           (restore-config-handler repo)
           (listen-and-persist! repo)))))))

(defn run-batch-txs!
  []
  (let [chan (state/get-db-batch-txs-chan)]
    (async/go-loop []
      (let [f (async/<! chan)]
        (f))
      (recur))
    chan))<|MERGE_RESOLUTION|>--- conflicted
+++ resolved
@@ -12,13 +12,6 @@
             [frontend.db-schema :as db-schema]
             [clojure.core.async :as async]
             [frontend.idb :as idb]))
-
-;; (import-ns
-;;  frontend.db.conn
-;;  frontend.db.utils
-;;  frontend.db.model
-;;  frontend.db.react
-;;  )
 
 (import-vars
  [frontend.db.conn
@@ -59,1804 +52,6 @@
       (state/set-last-persist-transact-id! repo true (get-max-tx-id file-db))
       (state/set-last-persist-transact-id! repo false (get-max-tx-id non-file-db)))))
 
-<<<<<<< HEAD
-=======
-(defn reset-conn! [conn db]
-  (reset! conn db))
-
-(def ^:dynamic *query-component*)
-
-;; key -> components
-(defonce query-components (atom {}))
-
-(defn clear-query-state!
-  []
-  (reset! query-state {}))
-
-;; remove block refs, block embeds, page embeds
-(defn clear-query-state-without-refs-and-embeds!
-  []
-  (let [state @query-state
-        state (->> (filter (fn [[[_repo k] v]]
-                             (contains? #{:blocks :block/block :custom} k)) state)
-                   (into {}))]
-    (reset! query-state state)))
-
-;; TODO: Add components which subscribed to a specific query
-(defn add-q!
-  [k query inputs result-atom transform-fn query-fn inputs-fn]
-  (swap! query-state assoc k {:query query
-                              :inputs inputs
-                              :result result-atom
-                              :transform-fn transform-fn
-                              :query-fn query-fn
-                              :inputs-fn inputs-fn})
-  result-atom)
-
-(defn remove-q!
-  [k]
-  (swap! query-state dissoc k))
-
-(defn add-query-component!
-  [key component]
-  (swap! query-components update key
-         (fn [components]
-           (distinct (conj components component)))))
-
-(defn remove-query-component!
-  [component]
-  (reset!
-   query-components
-   (->> (for [[k components] @query-components
-              :let [new-components (remove #(= component %) components)]]
-          (if (empty? new-components) ; no subscribed components
-            (do (remove-q! k)
-                nil)
-            [k new-components]))
-        (keep identity)
-        (into {}))))
-
-(defn get-page-blocks-cache-atom
-  [repo page-id]
-  (:result (get @query-state [repo :page/blocks page-id])))
-
-(defn get-block-blocks-cache-atom
-  [repo block-id]
-  (:result (get @query-state [repo :block/block block-id])))
-
-
-;; TODO: rename :custom to :query/custom
-
-
-(defn remove-custom-query!
-  [repo query]
-  (remove-q! [repo :custom query]))
-
-(defn set-new-result!
-  [k new-result]
-  (when-let [result-atom (get-in @query-state [k :result])]
-    (reset! result-atom new-result)))
-
-(defn entity
-  ([id-or-lookup-ref]
-   (entity (state/get-current-repo) id-or-lookup-ref))
-  ([repo id-or-lookup-ref]
-   (when-let [db (get-conn repo)]
-     (d/entity db id-or-lookup-ref))))
-
-(defn query-entity-in-component
-  ([id-or-lookup-ref]
-   (entity (state/get-current-repo) id-or-lookup-ref))
-  ([repo id-or-lookup-ref]
-   (let [k [:entity id-or-lookup-ref]
-         result-atom (:result (get @query-state k))]
-     (when-let [component *query-component*]
-       (add-query-component! k component))
-     (when-let [db (get-conn repo)]
-       (let [result (d/entity db id-or-lookup-ref)
-             result-atom (or result-atom (atom nil))]
-         (set! (.-state result-atom) result)
-         (add-q! k nil nil result-atom identity identity identity))))))
-
-(def touch d/touch)
-
-(defn get-current-page
-  []
-  (let [match (:route-match @state/state)
-        route-name (get-in match [:data :name])
-        tag? (= route-name :tag)
-        page (case route-name
-               :page
-               (get-in match [:path-params :name])
-
-               :file
-               (get-in match [:path-params :path])
-
-               :tag
-               (get-in match [:path-params :name])
-
-               (date/journal-name))]
-    (when page
-      (let [page-name (util/url-decode (string/lower-case page))]
-        (entity (if tag?
-                  [:tag/name page-name]
-                  [:page/name page-name]))))))
-
-(defn get-current-priority
-  []
-  (let [match (:route-match @state/state)
-        route-name (get-in match [:data :name])]
-    (when (= route-name :page)
-      (when-let [page-name (get-in match [:path-params :name])]
-        (and (contains? #{"a" "b" "c"} (string/lower-case page-name))
-             (string/upper-case page-name))))))
-
-(defn get-current-marker
-  []
-  (let [match (:route-match @state/state)
-        route-name (get-in match [:data :name])]
-    (when (= route-name :page)
-      (when-let [page-name (get-in match [:path-params :name])]
-        (and (util/marker? page-name)
-             (string/upper-case page-name))))))
-
-(defn pull
-  ([eid]
-   (pull (state/get-current-repo) '[*] eid))
-  ([selector eid]
-   (pull (state/get-current-repo) selector eid))
-  ([repo selector eid]
-   (when-let [conn (get-conn repo)]
-     (try
-       (d/pull conn
-               selector
-               eid)
-       (catch js/Error e
-         nil)))))
-
-(defn pull-many
-  ([eids]
-   (pull-many '[*] eids))
-  ([selector eids]
-   (pull-many (state/get-current-repo) selector eids))
-  ([repo selector eids]
-   (when-let [conn (get-conn repo)]
-     (try
-       (d/pull-many conn selector eids)
-       (catch js/Error e
-         (js/console.error e))))))
-
-(defn get-handler-keys
-  [{:keys [key data]}]
-  (cond
-    (coll? key)
-    [key]
-
-    :else
-    (case key
-      (:block/change :block/insert)
-      (when-let [blocks (seq data)]
-        (let [pre-block? (:block/pre-block? (first blocks))
-              current-priority (get-current-priority)
-              current-marker (get-current-marker)
-              current-page-id (:db/id (get-current-page))
-              {:block/keys [page]} (first blocks)
-              handler-keys (->>
-                            (util/concat-without-nil
-                             (mapcat
-                              (fn [block]
-                                (when-let [page-id (:db/id (:block/page block))]
-                                  [[:blocks (:block/uuid block)]
-                                   [:page/blocks page-id]
-                                   [:page/ref-pages page-id]]))
-                              blocks)
-
-                             (when pre-block?
-                               [[:contents]
-                                [:page/published]])
-
-                             ;; affected priority
-                             (when current-priority
-                               [[:priority/blocks current-priority]])
-
-                             (when current-marker
-                               [[:marker/blocks current-marker]])
-
-                             (when current-page-id
-                               [[:page/ref-pages current-page-id]
-                                [:page/refed-blocks current-page-id]
-                                [:page/mentioned-pages current-page-id]])
-
-                             ;; refed-pages
-                             (apply concat
-                                    (for [{:block/keys [ref-pages]} blocks]
-                                      (map (fn [page]
-                                             (when-let [page (entity [:page/name (:page/name page)])]
-                                               [:page/refed-blocks (:db/id page)]))
-                                           ref-pages)))
-
-                             ;; refed-blocks
-                             (apply concat
-                                    (for [{:block/keys [ref-blocks]} blocks]
-                                      (map (fn [ref-block]
-                                             [:block/refed-blocks (last ref-block)])
-                                           ref-blocks))))
-                            (distinct))
-              refed-pages (map
-                           (fn [[k page-id]]
-                             (if (= k :page/refed-blocks)
-                               [:page/ref-pages page-id]))
-                           handler-keys)
-              custom-queries (some->>
-                              (filter (fn [v]
-                                        (and (= (first v) (state/get-current-repo))
-                                             (= (second v) :custom)))
-                                      (keys @query-state))
-                              (map (fn [v]
-                                     (vec (drop 1 v)))))
-              block-blocks (some->>
-                            (filter (fn [v]
-                                      (and (= (first v) (state/get-current-repo))
-                                           (= (second v) :block/block)))
-                                    (keys @query-state))
-                            (map (fn [v]
-                                   (vec (drop 1 v)))))]
-          (->>
-           (util/concat-without-nil
-            handler-keys
-            refed-pages
-            custom-queries
-            block-blocks)
-           distinct)))
-      [[key]])))
-
-(defn q
-  [repo k {:keys [use-cache? files-db? transform-fn query-fn inputs-fn]
-           :or {use-cache? true
-                files-db? false
-                transform-fn identity}} query & inputs]
-  (let [kv? (and (vector? k) (= :kv (first k)))
-        k (vec (cons repo k))]
-    (when-let [conn (if files-db?
-                      (when-let [files-conn (get-files-conn repo)]
-                        (deref files-conn))
-                      (get-conn repo))]
-      (let [result-atom (:result (get @query-state k))]
-        (when-let [component *query-component*]
-          (add-query-component! k component))
-        (if (and use-cache? result-atom)
-          result-atom
-          (let [result (cond
-                         query-fn
-                         (query-fn conn)
-
-                         inputs-fn
-                         (let [inputs (inputs-fn)]
-                           (apply d/q query conn inputs))
-
-                         kv?
-                         (d/entity conn (last k))
-
-                         (seq inputs)
-                         (apply d/q query conn inputs)
-
-                         :else
-                         (d/q query conn))
-                result (transform-fn result)
-                result-atom (or result-atom (atom nil))]
-            ;; Don't notify watches now
-            (set! (.-state result-atom) result)
-            (add-q! k query inputs result-atom transform-fn query-fn inputs-fn)))))))
-
-(defn seq-flatten [col]
-  (flatten (seq col)))
-
-(defn- distinct-result
-  [query-result]
-  (-> query-result
-      seq-flatten
-      distinct))
-
-(defn- date->int
-  [date]
-  (util/parse-int
-   (string/replace (date/ymd date) "/" "")))
-
-(defn- resolve-input
-  [input]
-  (cond
-    (= :today input)
-    (date->int (t/today))
-    (= :yesterday input)
-    (date->int (t/yesterday))
-    (= :tomorrow input)
-    (date->int (t/plus (t/today) (t/days 1)))
-    (= :current-page input)
-    (string/lower-case (state/get-current-page))
-    (and (keyword? input)
-         (re-find #"^\d+d(-before)?$" (name input)))
-    (let [input (name input)
-          days (util/parse-int (subs input 0 (dec (count input))))]
-      (date->int (t/minus (t/today) (t/days days))))
-    (and (keyword? input)
-         (re-find #"^\d+d(-after)?$" (name input)))
-    (let [input (name input)
-          days (util/parse-int (subs input 0 (dec (count input))))]
-      (date->int (t/plus (t/today) (t/days days))))
-
-    :else
-    input))
-
-(defn- sort-by-pos
-  [blocks]
-  (sort-by
-   #(get-in % [:block/meta :start-pos])
-   blocks))
-
-(defn- sort-blocks
-  [blocks]
-  (let [pages-ids (map (comp :db/id :block/page) blocks)
-        pages (pull-many '[:db/id :page/last-modified-at :page/name :page/original-name] pages-ids)
-        pages-map (reduce (fn [acc p] (assoc acc (:db/id p) p)) {} pages)
-        blocks (map
-                (fn [block]
-                  (assoc block :block/page
-                         (get pages-map (:db/id (:block/page block)))))
-                blocks)]
-    (sort-by-pos blocks)))
-
-(defn group-by-page
-  [blocks]
-  (some->> blocks
-           (group-by :block/page)
-           (sort-by (fn [[p _blocks]] (:page/last-modified-at p)) >)))
-
-(defn- with-repo
-  [repo blocks]
-  (map (fn [block]
-         (assoc block :block/repo repo))
-       blocks))
-
-(defn get-block-refs-count
-  [repo]
-  (->> (d/q
-        '[:find ?id2 ?id1
-          :where
-          [?id1 :block/ref-blocks ?id2]]
-        (get-conn repo))
-       (map first)
-       (frequencies)))
-
-(defn- with-block-refs-count
-  [repo blocks]
-  (let [db-ids (map :db/id blocks)
-        refs (get-block-refs-count repo)]
-    (map (fn [block]
-           (assoc block :block/block-refs-count
-                  (get refs (:db/id block))))
-         blocks)))
-
-(defn custom-query-aux
-  [{:keys [query inputs result-transform] :as query'} query-opts]
-  (try
-    (let [inputs (map resolve-input inputs)
-          repo (state/get-current-repo)
-          k [:custom query']]
-      (apply q repo k query-opts query inputs))
-    (catch js/Error e
-      (println "Custom query failed: ")
-      (js/console.dir e))))
-
-(defn custom-query
-  ([query]
-   (custom-query query {}))
-  ([query query-opts]
-   (when-let [query' (cond
-                       (and (string? query)
-                            (not (string/blank? query)))
-                       (reader/read-string query)
-
-                       (map? query)
-                       query
-
-                       :else
-                       nil)]
-     (custom-query-aux query' query-opts))))
-
-(defn custom-query-result-transform
-  [query-result remove-blocks q]
-  (let [repo (state/get-current-repo)
-        result (seq-flatten query-result)
-        block? (:block/uuid (first result))]
-    (if block?
-      (let [result (if (seq remove-blocks)
-                     (let [remove-blocks (set remove-blocks)]
-                       (remove (fn [h]
-                                 (contains? remove-blocks (:block/uuid h)))
-                               result))
-                     result)
-            result (some->> result
-                            (with-repo repo)
-                            (with-block-refs-count repo)
-                            (sort-blocks))]
-        (if-let [result-transform (:result-transform q)]
-          (if-let [f (sci/eval-string (pr-str result-transform))]
-            (try
-              (sci/call-fn f result)
-              (catch js/Error e
-                (log/error :sci/call-error e)
-                result))
-            result)
-          (group-by-page result)))
-      result)))
-
-(defn transact!
-  ([tx-data]
-   (transact! (state/get-current-repo) tx-data))
-  ([repo-url tx-data]
-   (when-not config/publishing?
-     (let [tx-data (->> (util/remove-nils tx-data)
-                        (remove nil?))]
-       (when (seq tx-data)
-         (when-let [conn (get-conn repo-url false)]
-           (d/transact! conn (vec tx-data))))))))
-
-(defn transact-files-db!
-  ([tx-data]
-   (transact! (state/get-current-repo) tx-data))
-  ([repo-url tx-data]
-   (when-not config/publishing?
-     (let [tx-data (->> (util/remove-nils tx-data)
-                        (remove nil?)
-                        (map #(dissoc % :file/handle :file/type)))]
-       (when (seq tx-data)
-         (when-let [conn (get-files-conn repo-url)]
-           (d/transact! conn (vec tx-data))))))))
-
-(defn get-key-value
-  ([key]
-   (get-key-value (state/get-current-repo) key))
-  ([repo-url key]
-   (when-let [db (get-conn repo-url)]
-     (some-> (d/entity db key)
-             key))))
-
-(defn sub-key-value
-  ([key]
-   (sub-key-value (state/get-current-repo) key))
-  ([repo-url key]
-   (when (get-conn repo-url)
-     (-> (q repo-url [:kv key] {} key key)
-         react
-         key))))
-
-(defn transact-react!
-  [repo-url tx-data {:keys [key data files-db?] :as handler-opts
-                     :or {files-db? false}}]
-  (when-not config/publishing?
-    (try
-      (let [repo-url (or repo-url (state/get-current-repo))
-            tx-data (->> (util/remove-nils tx-data)
-                         (remove nil?))
-            get-conn (fn [] (if files-db?
-                              (get-files-conn repo-url)
-                              (get-conn repo-url false)))]
-        (when (and (seq tx-data) (get-conn))
-          (let [tx-result (profile "Transact!" (d/transact! (get-conn) (vec tx-data)))
-                db (:db-after tx-result)
-                handler-keys (get-handler-keys handler-opts)]
-            (doseq [handler-key handler-keys]
-              (let [handler-key (vec (cons repo-url handler-key))]
-                (when-let [cache (get @query-state handler-key)]
-                  (let [{:keys [query inputs transform-fn query-fn inputs-fn]} cache]
-                    (when (or query query-fn)
-                      (let [new-result (->
-                                        (cond
-                                          query-fn
-                                          (profile
-                                           "Query:"
-                                           (doall (query-fn db)))
-
-                                          inputs-fn
-                                          (let [inputs (inputs-fn)]
-                                            (apply d/q query db inputs))
-
-                                          (keyword? query)
-                                          (get-key-value repo-url query)
-
-                                          (seq inputs)
-                                          (apply d/q query db inputs)
-
-                                          :else
-                                          (d/q query db))
-                                        transform-fn)]
-                        (set-new-result! handler-key new-result))))))))))
-      (catch js/Error e
-        ;; FIXME: check error type and notice user
-        (log/error :db/transact! e)))))
-
-(defn pull-block
-  [id]
-  (let [repo (state/get-current-repo)]
-    (when (get-conn repo)
-      (->
-       (q repo [:blocks id] {}
-          '[:find (pull ?block [*])
-            :in $ ?id
-            :where
-            [?block :block/uuid ?id]]
-          id)
-       react
-       ffirst))))
-
-(defn kv
-  [key value]
-  {:db/id -1
-   :db/ident key
-   key value})
-
-;; queries
-
-(defn get-all-tags
-  []
-  (let [repo (state/get-current-repo)]
-    (when (get-conn repo)
-      (some->>
-       (q repo [:tags] {}
-          '[:find ?name ?h ?p
-            :where
-            [?t :tag/name ?name]
-            (or
-             [?h :block/tags ?t]
-             [?p :page/tags ?t])])
-       react
-       (seq)
-       ;; (map first)
-       ;; frequencies
-       ;; (util/sort-by-value :desc)
-))))
-
-(defn get-tag-pages
-  [repo tag-name]
-  (d/q '[:find ?original-name ?name
-         :in $ ?tag
-         :where
-         [?e :tag/name ?tag]
-         [?page :page/tags ?e]
-         [?page :page/original-name ?original-name]
-         [?page :page/name ?name]]
-       (get-conn repo)
-       tag-name))
-
-(defn get-all-tagged-pages
-  [repo]
-  (d/q '[:find ?page-name ?tag
-         :where
-         [?page :page/tags ?e]
-         [?e :tag/name ?tag]
-         [_ :page/name ?tag]
-         [?page :page/name ?page-name]]
-       (get-conn repo)))
-
-(defn- remove-journal-files
-  [files]
-  (remove
-   (fn [file]
-     (util/starts-with? file "journals/"))
-   files))
-
-(defn get-pages
-  [repo]
-  (->> (d/q
-        '[:find ?page-name
-          :where
-          [?page :page/original-name ?page-name]]
-        (get-conn repo))
-       (map first)))
-
-(defn get-sync-metadata
-  [repo]
-  (if-let [conn (get-conn repo)]
-    (let [pages (->>
-                 (d/q
-                  '[:find (pull ?page [:page/name :page/created-at
-                                       :page/last-modified-at :page/contributors])
-                    :where [?page :page/name]]
-                  conn)
-                 (seq-flatten)
-                 (sort-by :page/last-modified-at)
-                 (reverse))
-          files (->>
-                 (d/q
-                  '[:find (pull ?file [:file/path :file/created-at
-                                       :file/last-modified-at])
-                    :where [?file :file/path]]
-                  conn)
-                 (seq-flatten)
-                 (sort-by :file/last-modified-at)
-                 (reverse))]
-      (concat pages files))
-    {:tx-data []}))
-
-(defn get-pages-with-modified-at
-  [repo]
-  (let [now-long (tc/to-long (t/now))]
-    (->> (d/q
-          '[:find ?page-name ?modified-at
-            :where
-            [?page :page/original-name ?page-name]
-            [(get-else $ ?page :page/last-modified-at 0) ?modified-at]]
-          (get-conn repo))
-         (seq)
-         (sort-by (fn [[page modified-at]]
-                    [modified-at page]))
-         (reverse)
-         (remove (fn [[page modified-at]]
-                   (or (util/file-page? page)
-                       (and modified-at
-                            (> modified-at now-long))))))))
-
-(defn get-page-alias
-  [repo page-name]
-  (when-let [conn (and repo (get-conn repo))]
-    (some->> (d/q '[:find ?alias
-                    :in $ ?page-name
-                    :where
-                    [?page :page/name ?page-name]
-                    [?page :page/alias ?alias]]
-                  conn
-                  page-name)
-             seq-flatten
-             distinct)))
-
-(defn get-alias-page
-  [repo alias]
-  (when-let [conn (and repo (get-conn repo))]
-    (some->> (d/q '[:find ?page
-                    :in $ ?alias
-                    :where
-                    [?page :page/alias ?alias]]
-                  conn
-                  alias)
-             seq-flatten
-             distinct)))
-
-(defn get-page-alias-names
-  [repo page-name]
-  (let [alias-ids (get-page-alias repo page-name)]
-    (when (seq alias-ids)
-      (->> (pull-many repo '[:page/name] alias-ids)
-           (map :page/name)
-           distinct))))
-
-(defn get-files
-  [repo]
-  (when-let [conn (get-conn repo)]
-    (->> (d/q
-          '[:find ?path ?modified-at
-            :where
-            [?file :file/path ?path]
-            [(get-else $ ?file :file/last-modified-at 0) ?modified-at]]
-          conn)
-         (seq)
-         (sort-by last)
-         (reverse))))
-
-(defn get-files-blocks
-  [repo-url paths]
-  (let [paths (set paths)
-        pred (fn [_db e]
-               (contains? paths e))]
-    (-> (d/q '[:find ?block
-               :in $ ?pred
-               :where
-               [?file :file/path ?path]
-               [(?pred $ ?path)]
-               [?block :block/file ?file]]
-             (get-conn repo-url) pred)
-        seq-flatten)))
-
-(defn delete-blocks
-  [repo-url files]
-  (when (seq files)
-    (let [blocks (get-files-blocks repo-url files)]
-      (mapv (fn [eid] [:db.fn/retractEntity eid]) blocks))))
-
-(defn delete-files
-  [files]
-  (mapv (fn [path] [:db.fn/retractEntity [:file/path path]]) files))
-
-(defn get-file-blocks
-  [repo-url path]
-  (-> (d/q '[:find ?block
-             :in $ ?path
-             :where
-             [?file :file/path ?path]
-             [?block :block/file ?file]]
-           (get-conn repo-url) path)
-      seq-flatten))
-
-(defn get-file-after-blocks
-  [repo-url file-id end-pos]
-  (when end-pos
-    (let [pred (fn [db meta]
-                 (>= (:start-pos meta) end-pos))]
-      (-> (d/q '[:find (pull ?block [*])
-                 :in $ ?file-id ?pred
-                 :where
-                 [?block :block/file ?file-id]
-                 [?block :block/meta ?meta]
-                 [(?pred $ ?meta)]]
-               (get-conn repo-url) file-id pred)
-          seq-flatten
-          sort-by-pos))))
-
-(defn get-file-after-blocks-meta
-  ([repo-url file-id end-pos]
-   (get-file-after-blocks-meta repo-url file-id end-pos false))
-  ([repo-url file-id end-pos content-level?]
-   (let [db (get-conn repo-url)
-         blocks (d/datoms db :avet :block/file file-id)
-         eids (mapv :e blocks)
-         ks (if content-level?
-              '[:block/uuid :block/meta :block/content :block/level]
-              '[:block/uuid :block/meta])
-         blocks (pull-many repo-url ks eids)]
-     (->> (filter (fn [{:block/keys [meta]}]
-                    (>= (:start-pos meta) end-pos)) blocks)
-          sort-by-pos))))
-
-(defn delete-file-blocks!
-  [repo-url path]
-  (let [blocks (get-file-blocks repo-url path)]
-    (mapv (fn [eid] [:db.fn/retractEntity eid]) blocks)))
-
-(defn get-file-pages
-  [repo-url path]
-  (-> (d/q '[:find ?page
-             :in $ ?path
-             :where
-             [?file :file/path ?path]
-             [?page :page/file ?file]]
-           (get-conn repo-url) path)
-      seq-flatten))
-
-(defn delete-file-pages!
-  [repo-url path]
-  (let [pages (get-file-pages repo-url path)]
-    (mapv (fn [eid] [:db.fn/retractEntity eid]) pages)))
-
-(defn delete-file-tx
-  [repo-url file-path]
-  (->>
-   (concat
-    (delete-file-blocks! repo-url file-path)
-    (delete-file-pages! repo-url file-path)
-    [[:db.fn/retractEntity [:file/path file-path]]])
-   (remove nil?)))
-
-(defn delete-file!
-  [repo-url file-path]
-  (transact! repo-url (delete-file-tx repo-url file-path)))
-
-(defn set-file-content!
-  [repo path content]
-  (when (and repo path)
-    (let [tx-data {:file/path path
-                   :file/content content
-                   :file/last-modified-at (util/time-ms)}
-          tx-data (if (config/local-db? repo)
-                    (dissoc tx-data :file/last-modified-at)
-                    tx-data)]
-      (transact-react!
-       repo
-       [tx-data]
-       {:key [:file/content path]
-        :files-db? true}))))
-
-(defn set-file-last-modified-at!
-  [repo path last-modified-at]
-  (when (and repo path last-modified-at)
-    (when-let [conn (get-files-conn repo)]
-      (d/transact! conn
-                   [{:file/path path
-                     :file/last-modified-at last-modified-at}]))))
-
-(defn get-file-last-modified-at
-  [repo path]
-  (when (and repo path)
-    (when-let [conn (get-files-conn repo)]
-      (-> (d/entity (d/db conn) [:file/path path])
-          :file/last-modified-at))))
-
-(defn get-file
-  ([path]
-   (get-file (state/get-current-repo) path))
-  ([repo path]
-   (when (and repo path)
-     (->
-      (q repo [:file/content path]
-         {:files-db? true
-          :use-cache? true}
-         '[:find ?content
-           :in $ ?path
-           :where
-           [?file :file/path ?path]
-           [?file :file/content ?content]]
-         path)
-      react
-      ffirst))))
-
-(defn get-file-contents
-  [repo]
-  (when-let [conn (get-files-conn repo)]
-    (->>
-     (d/q
-      '[:find ?path ?content
-        :where
-        [?file :file/path ?path]
-        [?file :file/content ?content]]
-      @conn)
-     (into {}))))
-
-(defn get-files-full
-  [repo]
-  (when-let [conn (get-files-conn repo)]
-    (->>
-     (d/q
-      '[:find (pull ?file [*])
-        :where
-        [?file :file/path]]
-      @conn)
-     (flatten))))
-
-(defn get-custom-css
-  []
-  (get-file "logseq/custom.css"))
-
-(defn get-file-no-sub
-  ([path]
-   (get-file-no-sub (state/get-current-repo) path))
-  ([repo path]
-   (when (and repo path)
-     (when-let [conn (get-files-conn repo)]
-       (->
-        (d/q
-         '[:find ?content
-           :in $ ?path
-           :where
-           [?file :file/path ?path]
-           [?file :file/content ?content]]
-         @conn
-         path)
-        ffirst)))))
-
-(defn reset-contents-and-blocks!
-  [repo-url files blocks-pages delete-files delete-blocks]
-  (transact-files-db! repo-url files)
-  (let [files (map #(select-keys % [:file/path]) files)
-        all-data (-> (concat delete-files delete-blocks files blocks-pages)
-                     (util/remove-nils))]
-    (transact! repo-url all-data)))
-
-(defn get-block-by-uuid
-  [uuid]
-  (entity [:block/uuid uuid]))
-
-(defn remove-key
-  [repo-url key]
-  (transact! repo-url [[:db.fn/retractEntity [:db/ident key]]])
-  (set-new-result! [repo-url :kv key] nil))
-
-(defn set-key-value
-  [repo-url key value]
-  (if value
-    (transact-react! repo-url [(kv key value)]
-                     {:key [:kv key]})
-    (remove-key repo-url key)))
-
-(defn get-page-format
-  [page-name]
-  (when-let [file (:page/file (entity [:page/name page-name]))]
-    (when-let [path (:file/path (entity (:db/id file)))]
-      (format/get-format path))))
-
-(defn page-alias-set
-  [repo-url page]
-  (when-let [page-id (:db/id (entity [:page/name page]))]
-    (let [aliases (get-page-alias repo-url page)
-          aliases (if (seq aliases)
-                    (set
-                     (concat
-                      (mapcat #(get-alias-page repo-url %) aliases)
-                      aliases))
-                    aliases)]
-      (set (conj aliases page-id)))))
-
-(defn page-blocks-transform
-  [repo-url result]
-  (let [result (seq-flatten result)
-        sorted (sort-by-pos result)]
-    (->> (with-repo repo-url sorted)
-         (with-block-refs-count repo-url))))
-
-(defn get-marker-blocks
-  [repo-url marker]
-  (let [marker (string/upper-case marker)]
-    (some->>
-     (q repo-url [:marker/blocks marker]
-        {:use-cache? true}
-        '[:find (pull ?h [*])
-          :in $ ?marker
-          :where
-          [?h :block/marker ?m]
-          [(= ?marker ?m)]]
-        marker)
-     react
-     seq-flatten
-     sort-by-pos
-     (with-repo repo-url)
-     (with-block-refs-count repo-url)
-     (sort-blocks)
-     (group-by-page))))
-
-;; (defn get-page-blocks-old
-;;   [repo-url page]
-;;   (let [page (string/lower-case page)
-;;         page-id (:db/id (entity repo-url [:page/name page]))]
-;;     (some->
-;;      (q repo-url [:page/blocks page-id]
-;;        {:use-cache? false
-;;         :transform-fn #(page-blocks-transform repo-url %)}
-;;        '[:find (pull ?block [*])
-;;          :in $ ?page-id
-;;          :where
-;;          [?block :block/page ?page-id]]
-;;        page-id)
-;;      react)))
-
-(defn get-page-properties
-  [page]
-  (when-let [page (entity [:page/name page])]
-    (:page/properties page)))
-
-(defn add-properties!
-  [page-format properties-content properties]
-  (let [properties (medley/map-keys name properties)
-        lines (string/split-lines properties-content)
-        front-matter-format? (contains? #{:markdown} page-format)
-        lines (if front-matter-format?
-                (remove (fn [line]
-                          (contains? #{"---" ""} (string/trim line))) lines)
-                lines)
-        property-keys (keys properties)
-        prefix-f (case page-format
-                   :org (fn [k]
-                          (str "#+" (string/upper-case k) ": "))
-                   :markdown (fn [k]
-                               (str (string/lower-case k) ": "))
-                   identity)
-        exists? (atom #{})
-        lines (doall
-               (mapv (fn [line]
-                       (let [result (filter #(and % (util/starts-with? line (prefix-f %)))
-                                            property-keys)]
-                         (if (seq result)
-                           (let [k (first result)]
-                             (swap! exists? conj k)
-                             (str (prefix-f k) (get properties k)))
-                           line))) lines))
-        lines (concat
-               lines
-               (let [not-exists (remove
-                                 (fn [[k _]]
-                                   (contains? @exists? k))
-                                 properties)]
-                 (when (seq not-exists)
-                   (mapv
-                    (fn [[k v]] (str (prefix-f k) v))
-                    not-exists))))]
-    (util/format
-     (config/properties-wrapper-pattern page-format)
-     (string/join "\n" lines))))
-
-(defn get-page-blocks
-  ([page]
-   (get-page-blocks (state/get-current-repo) page nil))
-  ([repo-url page]
-   (get-page-blocks repo-url page nil))
-  ([repo-url page {:keys [use-cache? pull-keys]
-                   :or {use-cache? true
-                        pull-keys '[*]}}]
-   (let [page (string/lower-case page)
-         page-id (or (:db/id (entity repo-url [:page/name page]))
-                     (:db/id (entity repo-url [:page/original-name page])))
-         db (get-conn repo-url)]
-     (when page-id
-       (some->
-        (q repo-url [:page/blocks page-id]
-           {:use-cache? use-cache?
-            :transform-fn #(page-blocks-transform repo-url %)
-            :query-fn (fn [db]
-                        (let [datoms (d/datoms db :avet :block/page page-id)
-                              block-eids (mapv :e datoms)]
-                          (pull-many repo-url pull-keys block-eids)))}
-           nil)
-        react)))))
-
-(defn get-page-blocks-no-cache
-  ([page]
-   (get-page-blocks-no-cache (state/get-current-repo) page nil))
-  ([repo-url page]
-   (get-page-blocks-no-cache repo-url page nil))
-  ([repo-url page {:keys [pull-keys]
-                   :or {pull-keys '[*]}}]
-   (let [page (string/lower-case page)
-         page-id (or (:db/id (entity repo-url [:page/name page]))
-                     (:db/id (entity repo-url [:page/original-name page])))
-         db (get-conn repo-url)]
-     (when page-id
-       (let [datoms (d/datoms db :avet :block/page page-id)
-             block-eids (mapv :e datoms)]
-         (some->> (pull-many repo-url pull-keys block-eids)
-                  (page-blocks-transform repo-url)))))))
-
-(defn get-page-blocks-count
-  [repo page-id]
-  (when-let [db (get-conn repo)]
-    (count (d/datoms db :avet :block/page page-id))))
-
-(defn get-page-properties-content
-  [page]
-  (when-let [content (let [blocks (get-page-blocks page)]
-                       (and (:block/pre-block? (first blocks))
-                            (:block/content (first blocks))))]
-    (let [format (get-page-format page)]
-      (case format
-        :org
-        (->> (string/split-lines content)
-             (take-while (fn [line]
-                           (or (string/blank? line)
-                               (string/starts-with? line "#+"))))
-             (string/join "\n"))
-
-        :markdown
-        (let [[m leading-spaces first-dashes] (re-find #"(\s*)(---\n)" content)]
-          (if m
-            (let [begin (count leading-spaces)
-                  begin-inner (+ begin (count first-dashes))
-                  second-dashes "\n---\n"
-                  end-inner (string/index-of content second-dashes begin-inner)
-                  end (if end-inner (+ end-inner (count second-dashes)) begin)]
-              (subs content begin end))
-            ""))
-
-        content))))
-
-(defn block-and-children-transform
-  [result repo-url block-uuid level]
-  (some->> result
-           seq-flatten
-           sort-by-pos
-           (take-while (fn [h]
-                         (or
-                          (= (:block/uuid h)
-                             block-uuid)
-                          (> (:block/level h) level))))
-           (with-repo repo-url)
-           (with-block-refs-count repo-url)))
-
-(defn get-block-children-ids
-  [repo block-uuid]
-  (when-let [conn (get-conn repo)]
-    (let [eid (:db/id (entity repo [:block/uuid block-uuid]))]
-      (->> (d/q
-            '[:find ?e1
-              :in $ ?e2 %
-              :where (parent ?e2 ?e1)]
-            conn
-            eid
-             ;; recursive rules
-            '[[(parent ?e2 ?e1)
-               [?e2 :block/children ?e1]]
-              [(parent ?e2 ?e1)
-               [?t :block/children ?e1]
-               (parent ?e2 ?t)]])
-           (apply concat)))))
-
-(defn get-block-immediate-children
-  [repo block-uuid]
-  (when-let [conn (get-conn repo)]
-    (let [ids (->> (:block/children (entity repo [:block/uuid block-uuid]))
-                   (map :db/id))]
-      (when (seq ids)
-        (pull-many repo '[*] ids)))))
-
-(defn get-block-children
-  [repo block-uuid]
-  (when-let [conn (get-conn repo)]
-    (let [ids (get-block-children-ids repo block-uuid)]
-      (when (seq ids)
-        (pull-many repo '[*] ids)))))
-
-(defn get-block-and-children
-  ([repo block-uuid]
-   (get-block-and-children repo block-uuid true))
-  ([repo block-uuid use-cache?]
-   (let [block (entity repo [:block/uuid block-uuid])
-         page (:db/id (:block/page block))
-         pos (:start-pos (:block/meta block))
-         level (:block/level block)
-         pred (fn []
-                (let [block (entity repo [:block/uuid block-uuid])
-                      pos (:start-pos (:block/meta block))]
-                  (fn [data meta]
-                    (>= (:start-pos meta) pos))))]
-     (some-> (q repo [:block/block block-uuid]
-                {:use-cache? use-cache?
-                 :transform-fn #(block-and-children-transform % repo block-uuid level)
-                 :inputs-fn (fn []
-                              [page (pred)])}
-                '[:find (pull ?block [*])
-                  :in $ ?page ?pred
-                  :where
-                  [?block :block/page ?page]
-                  [?block :block/meta ?meta]
-                  [(?pred $ ?meta)]])
-             react))))
-
-;; TODO: performance
-(defn get-block-and-children-no-cache
-  [repo block-uuid]
-  (let [block (entity repo [:block/uuid block-uuid])
-        page (:db/id (:block/page block))
-        pos (:start-pos (:block/meta block))
-        level (:block/level block)
-        pred (fn [data meta]
-               (>= (:start-pos meta) pos))]
-    (-> (d/q
-         '[:find (pull ?block [*])
-           :in $ ?page ?pred
-           :where
-           [?block :block/page ?page]
-           [?block :block/meta ?meta]
-           [(?pred $ ?meta)]]
-         (get-conn repo)
-         page
-         pred)
-        (block-and-children-transform repo block-uuid level))))
-
-(defn get-file-page
-  ([file-path]
-   (get-file-page file-path true))
-  ([file-path original-name?]
-   (when-let [repo (state/get-current-repo)]
-     (when-let [conn (get-conn repo)]
-       (some->
-        (d/q
-         (if original-name?
-           '[:find ?page-name
-             :in $ ?path
-             :where
-             [?file :file/path ?path]
-             [?page :page/file ?file]
-             [?page :page/original-name ?page-name]]
-           '[:find ?page-name
-             :in $ ?path
-             :where
-             [?file :file/path ?path]
-             [?page :page/file ?file]
-             [?page :page/name ?page-name]])
-         conn file-path)
-        seq-flatten
-        first)))))
-
-(defn delete-pages-by-files
-  [files]
-  (let [pages (->> (mapv get-file-page files)
-                   (remove nil?))]
-    (when (seq pages)
-      (mapv (fn [page] [:db.fn/retractEntity [:page/name page]]) (map string/lower-case pages)))))
-
-(defn get-page-file
-  [page-name]
-  (some-> (entity [:page/name page-name])
-          :page/file))
-
-(defn get-block-file
-  [block-id]
-  (let [page-id (some-> (entity [:block/uuid block-id])
-                        :block/page
-                        :db/id)]
-    (:page/file (entity page-id))))
-
-(defn get-file-page-id
-  [file-path]
-  (when-let [repo (state/get-current-repo)]
-    (when-let [conn (get-conn repo)]
-      (some->
-       (d/q
-        '[:find ?page
-          :in $ ?path
-          :where
-          [?file :file/path ?path]
-          [?page :page/file ?file]]
-        conn file-path)
-       seq-flatten
-       first))))
-
-(defn get-page
-  [page-name]
-  (if (util/uuid-string? page-name)
-    (entity [:block/uuid (uuid page-name)])
-    (entity [:page/name page-name])))
-
-(defn get-page-name
-  [file ast]
-  ;; headline
-  (let [ast (map first ast)]
-    (if (util/starts-with? file "pages/contents.")
-      "Contents"
-      (let [first-block (last (first (filter block/heading-block? ast)))
-            property-name (when (and (= "Properties" (ffirst ast))
-                                     (not (string/blank? (:title (last (first ast))))))
-                            (:title (last (first ast))))
-            first-block-name (and first-block
-                                  ;; FIXME:
-                                  (str (last (first (:title first-block)))))
-            file-name (when-let [file-name (last (string/split file #"/"))]
-                        (when-let [file-name (first (util/split-last "." file-name))]
-                          (-> file-name
-                              (string/replace "-" " ")
-                              (string/replace "_" " ")
-                              (util/capitalize-all))))]
-        (or property-name
-            (if (= (state/page-name-order) "file")
-              (or file-name first-block-name)
-              (or first-block-name file-name)))))))
-
-(defn get-block-content
-  [utf8-content block]
-  (let [meta (:block/meta block)]
-    (if-let [end-pos (:end-pos meta)]
-      (utf8/substring utf8-content
-                      (:start-pos meta)
-                      end-pos)
-      (utf8/substring utf8-content
-                      (:start-pos meta)))))
-
-(defn extract-page-list
-  [content]
-  (when-not (string/blank? content)
-    (->> (re-seq #"\[\[([^\]]+)]]" content)
-         (map last)
-         (remove nil?)
-         (map string/lower-case)
-         (distinct))))
-
-(defn extract-pages-and-blocks
-  [repo-url format ast properties file content utf8-content journal? pages-fn]
-  (try
-    (let [now (tc/to-long (t/now))
-          blocks (block/extract-blocks ast (utf8/length utf8-content) utf8-content)
-          pages (pages-fn blocks ast)
-          ref-pages (atom #{})
-          ref-tags (atom #{})
-          blocks (doall
-                  (mapcat
-                   (fn [[page blocks]]
-                     (if page
-                       (map (fn [block]
-                              (let [block-ref-pages (seq (:block/ref-pages block))]
-                                (when block-ref-pages
-                                  (swap! ref-pages set/union (set block-ref-pages)))
-                                (-> block
-                                    (dissoc :ref-pages)
-                                    (assoc :block/content (get-block-content utf8-content block)
-                                           :block/file [:file/path file]
-                                           :block/format format
-                                           :block/page [:page/name (string/lower-case page)]
-                                           :block/ref-pages (mapv
-                                                             (fn [page]
-                                                               (block/page-with-journal page))
-                                                             block-ref-pages)))))
-                            blocks)))
-                   (remove nil? pages)))
-          pages (doall
-                 (map
-                  (fn [page]
-                    (let [page-file? (= page (string/lower-case file))
-                          other-alias (and (:alias properties)
-                                           (seq (remove #(= page %)
-                                                        (:alias properties))))
-                          other-alias (distinct
-                                       (remove nil? other-alias))
-                          journal-date-long (if journal?
-                                              (date/journal-title->long (string/capitalize page)))
-                          page-list (when-let [list-content (:list properties)]
-                                      (extract-page-list list-content))]
-                      (cond->
-                       (util/remove-nils
-                        {:page/name (string/lower-case page)
-                         :page/original-name page
-                         :page/file [:file/path file]
-                         :page/journal? journal?
-                         :page/journal-day (if journal?
-                                             (date/journal-title->int (string/capitalize page))
-                                             0)
-                         :page/created-at journal-date-long
-                         :page/last-modified-at journal-date-long})
-                        (seq properties)
-                        (assoc :page/properties properties)
-
-                        other-alias
-                        (assoc :page/alias
-                               (map
-                                (fn [alias]
-                                  (let [alias (string/lower-case alias)
-                                        aliases (->>
-                                                 (distinct
-                                                  (conj
-                                                   (remove #{alias} other-alias)
-                                                   page))
-                                                 (remove nil?))
-                                        aliases (if (seq aliases)
-                                                  (map
-                                                   (fn [alias]
-                                                     {:page/name alias})
-                                                   aliases))]
-                                    (if (seq aliases)
-                                      {:page/name alias
-                                       :page/alias aliases}
-                                      {:page/name alias})))
-                                other-alias))
-
-                        (or (:tags properties) (:roam_tags properties))
-                        (assoc :page/tags (let [tags (:tags properties)
-                                                roam-tags (:roam_tags properties)
-                                                tags (if (string? tags)
-                                                       (string/split tags #",")
-                                                       tags)
-                                                tags (->> (concat tags roam-tags)
-                                                          (remove nil?)
-                                                          (distinct))
-                                                tags (util/->tags tags)]
-                                            (swap! ref-tags set/union (set (map :tag/name tags)))
-                                            tags)))))
-                  (->> (map first pages)
-                       (remove nil?))))
-          pages (concat
-                 pages
-                 (map
-                  (fn [page]
-                    {:page/original-name page
-                     :page/name page})
-                  @ref-tags)
-                 (map
-                  (fn [page]
-                    {:page/original-name page
-                     :page/name (string/lower-case page)})
-                  @ref-pages))
-          block-ids (mapv (fn [block]
-                            {:block/uuid (:block/uuid block)})
-                          (remove nil? blocks))]
-      [(remove nil? pages)
-       block-ids
-       (remove nil? blocks)])
-    (catch js/Error e
-      (js/console.log e))))
-
-(defn parse-properties
-  [content format]
-  (let [ast (->> (mldoc/->edn content
-                              (mldoc/default-config format))
-                 (map first))
-        properties (let [properties (and (seq ast)
-                                         (= "Properties" (ffirst ast))
-                                         (last (first ast)))]
-                     (if (and properties (seq properties))
-                       properties))]
-    (into {} properties)))
-
-(defn extract-blocks-pages
-  [repo-url file content utf8-content]
-  (if (string/blank? content)
-    []
-    (let [journal? (util/starts-with? file "journals/")
-          format (format/get-format file)
-          ast (mldoc/->edn content
-                           (mldoc/default-config format))
-          first-block (first ast)
-          properties (let [properties (and (seq first-block)
-                                           (= "Properties" (ffirst first-block))
-                                           (last (first first-block)))]
-                       (if (and properties (seq properties))
-                         properties))]
-      (extract-pages-and-blocks
-       repo-url
-       format ast properties
-       file content utf8-content journal?
-       (fn [blocks ast]
-         [[(get-page-name file ast) blocks]])))))
-
-(defn extract-all-blocks-pages
-  [repo-url files]
-  (when (seq files)
-    (let [result (->> files
-                      (map
-                       (fn [{:file/keys [path content]} contents]
-                         (println "Parsing : " path)
-                         (when content
-                           (let [utf8-content (utf8/encode content)]
-                             (extract-blocks-pages repo-url path content utf8-content)))))
-                      (remove empty?))]
-      (when (seq result)
-        (let [[pages block-ids blocks] (apply map concat result)
-              block-ids-set (set block-ids)
-              blocks (map (fn [b]
-                            (-> b
-                                (update :block/ref-blocks #(set/intersection (set %) block-ids-set))
-                                (update :block/embed-blocks #(set/intersection (set %) block-ids-set)))) blocks)]
-          (apply concat [pages block-ids blocks]))))))
-
-;; TODO: compare blocks
-(defn reset-file!
-  [repo-url file content]
-  (let [new? (nil? (entity [:file/path file]))]
-    (set-file-content! repo-url file content)
-    (let [format (format/get-format file)
-          utf8-content (utf8/encode content)
-          file-content [{:file/path file}]
-          tx (if (contains? config/mldoc-support-formats format)
-               (let [delete-blocks (delete-file-blocks! repo-url file)
-                     [pages block-ids blocks] (extract-blocks-pages repo-url file content utf8-content)]
-                 (concat file-content delete-blocks pages block-ids blocks))
-               file-content)
-          tx (concat tx [(let [t (tc/to-long (t/now))]
-                           (cond->
-                            {:file/path file
-                             :file/last-modified-at t}
-                             new?
-                             (assoc :file/created-at t)))])]
-      (transact! repo-url tx))))
-
-(defn get-current-journal-path
-  []
-  (let [{:keys [year month]} (date/get-date)]
-    (date/journals-path year month (state/get-preferred-format))))
-
-(defn get-journals-length
-  []
-  (let [today (date->int (js/Date.))]
-    (d/q '[:find (count ?page) .
-           :in $ ?today
-           :where
-           [?page :page/journal? true]
-           [?page :page/journal-day ?journal-day]
-           [(<= ?journal-day ?today)]]
-         (get-conn (state/get-current-repo))
-         today)))
-
-;; cache this
-(defn get-latest-journals
-  ([n]
-   (get-latest-journals (state/get-current-repo) n))
-  ([repo-url n]
-   (when (get-conn repo-url)
-     (let [date (js/Date.)
-           _ (.setDate date (- (.getDate date) (dec n)))
-           today (date->int (js/Date.))
-           pages (->>
-                  (q repo-url [:journals] {:use-cache? false}
-                     '[:find ?page-name ?journal-day
-                       :in $ ?today
-                       :where
-                       [?page :page/name ?page-name]
-                       [?page :page/journal? true]
-                       [?page :page/journal-day ?journal-day]
-                       [(<= ?journal-day ?today)]]
-                     today)
-                  (react)
-                  (sort-by last)
-                  (reverse)
-                  (map first)
-                  (take n))]
-       (mapv
-        (fn [page]
-          [page
-           (get-page-format page)])
-        pages)))))
-
-(defn me-tx
-  [db {:keys [name email avatar]}]
-  (util/remove-nils {:me/name name
-                     :me/email email
-                     :me/avatar avatar}))
-
-(defn with-dummy-block
-  ([blocks format]
-   (with-dummy-block blocks format {} {}))
-  ([blocks format default-option {:keys [journal? page-name]
-                                  :or {journal? false}}]
-   (let [format (or format (state/get-preferred-format) :markdown)
-         blocks (if (and journal?
-                         (seq blocks)
-                         (when-let [title (second (first (:block/title (first blocks))))]
-                           (date/valid-journal-title? title)))
-                  (rest blocks)
-                  blocks)
-         blocks (vec blocks)]
-     (cond
-       (and (seq blocks)
-            (or (and (> (count blocks) 1)
-                     (:block/pre-block? (first blocks)))
-                (and (>= (count blocks) 1)
-                     (not (:block/pre-block? (first blocks))))))
-       blocks
-
-       :else
-       (let [last-block (last blocks)
-             end-pos (get-in last-block [:block/meta :end-pos] 0)
-             dummy (merge last-block
-                          (let [uuid (d/squuid)]
-                            {:block/uuid uuid
-                             :block/title ""
-                             :block/content (config/default-empty-block format)
-                             :block/format format
-                             :block/level 2
-                             :block/priority nil
-                             :block/anchor (str uuid)
-                             :block/meta {:start-pos end-pos
-                                          :end-pos end-pos}
-                             :block/body nil
-                             :block/dummy? true
-                             :block/marker nil
-                             :block/pre-block? false})
-                          default-option)]
-         (conj blocks dummy))))))
-
-;; get pages that this page referenced
-(defn get-page-referenced-pages
-  [repo page]
-  (when (get-conn repo)
-    (let [pages (page-alias-set repo page)
-          page-id (:db/id (entity [:page/name page]))
-          ref-pages (->> (q repo [:page/ref-pages page-id] {:use-cache? false}
-                            '[:find ?ref-page-name
-                              :in $ ?pages
-                              :where
-                              [?block :block/page ?p]
-                              [(contains? ?pages ?p)]
-                              [?block :block/ref-pages ?ref-page]
-                              [?ref-page :page/name ?ref-page-name]]
-                            pages)
-                         react
-                         seq-flatten)]
-      (mapv (fn [page] [page (get-page-alias repo page)]) ref-pages))))
-
-;; Ignore files with empty blocks for now
-(defn get-empty-pages
-  [repo]
-  (when-let [conn (get-conn repo)]
-    (->
-     (d/q
-      '[:find ?page
-        :where
-        [?p :page/name ?page]
-        (not [?p :page/file])]
-      conn)
-     (seq-flatten)
-     (distinct))))
-
-(defn get-pages-relation
-  [repo with-journal?]
-  (when-let [conn (get-conn repo)]
-    (let [q (if with-journal?
-              '[:find ?page ?ref-page-name
-                :where
-                [?p :page/name ?page]
-                [?block :block/page ?p]
-                [?block :block/ref-pages ?ref-page]
-                [?ref-page :page/name ?ref-page-name]]
-              '[:find ?page ?ref-page-name
-                :where
-                [?p :page/journal? false]
-                [?p :page/name ?page]
-                [?block :block/page ?p]
-                [?block :block/ref-pages ?ref-page]
-                [?ref-page :page/name ?ref-page-name]])]
-      (->>
-       (d/q q conn)
-       (map (fn [[page ref-page-name]]
-              [page ref-page-name]))))))
-
-;; get pages who mentioned this page
-(defn get-pages-that-mentioned-page
-  [repo page]
-  (when (get-conn repo)
-    (let [page-id (:db/id (entity [:page/name page]))
-          pages (page-alias-set repo page)
-          mentioned-pages (->> (q repo [:page/mentioned-pages page-id] {:use-cache? false}
-                                  '[:find ?mentioned-page-name
-                                    :in $ ?pages ?page-name
-                                    :where
-                                    [?block :block/ref-pages ?p]
-                                    [(contains? ?pages ?p)]
-                                    [?block :block/page ?mentioned-page]
-                                    [?mentioned-page :page/name ?mentioned-page-name]]
-                                  pages
-                                  page)
-                               react
-                               seq-flatten)]
-      (mapv (fn [page] [page (get-page-alias repo page)]) mentioned-pages))))
-
-(defn get-page-referenced-blocks
-  [page]
-  (when-let [repo (state/get-current-repo)]
-    (when (get-conn repo)
-      (let [page-id (:db/id (entity [:page/name page]))
-            pages (page-alias-set repo page)]
-        (->> (q repo [:page/refed-blocks page-id] {}
-                '[:find (pull ?block [*])
-                  :in $ ?pages
-                  :where
-                  [?block :block/ref-pages ?ref-page]
-                  [(contains? ?pages ?ref-page)]]
-                pages)
-             react
-             seq-flatten
-             (remove (fn [block]
-                       (let [exclude-pages pages]
-                         (contains? exclude-pages (:db/id (:block/page block))))))
-             sort-blocks
-             group-by-page)))))
-
-(defn get-date-scheduled-or-deadlines
-  [journal-title]
-  (when-let [date (date/journal-title->int journal-title)]
-    (when-let [repo (state/get-current-repo)]
-      (when-let [conn (get-conn repo)]
-        (->> (q repo [:custom :scheduled-deadline journal-title] {}
-                '[:find (pull ?block [*])
-                  :in $ ?day
-                  :where
-                  (or
-                   [?block :block/scheduled ?day]
-                   [?block :block/deadline ?day])]
-                date)
-             react
-             seq-flatten
-             sort-blocks
-             group-by-page
-             (remove (fn [[page _blocks]]
-                       (= journal-title (:page/original-name page)))))))))
-
-(defn get-files-that-referenced-page
-  [page-id]
-  (when-let [repo (state/get-current-repo)]
-    (when-let [db (get-conn repo)]
-      (->> (d/q
-            '[:find ?path
-              :in $ ?page-id
-              :where
-              [?block :block/ref-pages ?page-id]
-              [?block :block/page ?p]
-              [?p :page/file ?f]
-              [?f :file/path ?path]]
-            db
-            page-id)
-           (seq-flatten)))))
-
-(defn get-page-unlinked-references
-  [page]
-  (when-let [repo (state/get-current-repo)]
-    (when-let [conn (get-conn repo)]
-      (let [page-id (:db/id (entity [:page/name page]))
-            pages (page-alias-set repo page)
-            pattern (re-pattern (str "(?i)" page))]
-        (->> (d/q
-              '[:find (pull ?block [*])
-                :in $ ?pattern
-                :where
-                [?block :block/content ?content]
-                [(re-find ?pattern ?content)]]
-              conn
-              pattern)
-             seq-flatten
-             (remove (fn [block]
-                       (let [ref-pages (set (map :db/id (:block/ref-pages block)))]
-                         (or
-                          (= (get-in block [:block/page :db/id]) page-id)
-                          (seq (set/intersection
-                                ref-pages
-                                pages))))))
-             sort-blocks
-             group-by-page)))))
-
-(defn get-block-referenced-blocks
-  [block-uuid]
-  (when-let [repo (state/get-current-repo)]
-    (when (get-conn repo)
-      (->> (q repo [:block/refed-blocks block-uuid] {}
-              '[:find (pull ?ref-block [*])
-                :in $ ?block-uuid
-                :where
-                [?block :block/uuid ?block-uuid]
-                [?ref-block :block/ref-blocks ?block]]
-              block-uuid)
-           react
-           seq-flatten
-           sort-blocks
-           group-by-page))))
-
-(defn get-matched-blocks
-  [match-fn limit]
-  (when-let [repo (state/get-current-repo)]
-    (let [pred (fn [db content]
-                 (match-fn content))]
-      (->> (d/q
-            '[:find ?block
-              :in $ ?pred
-              :where
-              [?block :block/content ?content]
-              [(?pred $ ?content)]]
-            (get-conn)
-            pred)
-           (take limit)
-           seq-flatten
-           (pull-many '[:block/uuid
-                        :block/content
-                        :block/properties
-                        :block/format
-                        {:block/page [:page/name]}])))))
-
-;; TODO: Does the result preserves the order of the arguments?
-(defn get-blocks-contents
-  [repo block-uuids]
-  (let [db (get-conn repo)]
-    (pull-many repo '[:block/content]
-               (mapv (fn [id] [:block/uuid id]) block-uuids))))
-
-(defn journal-page?
-  [page-name]
-  (:page/journal? (entity [:page/name page-name])))
-
-(defn mark-repo-as-cloned!
-  [repo-url]
-  (transact!
-   [{:repo/url repo-url
-     :repo/cloned? true}]))
-
-(defn cloned?
-  [repo-url]
-  (when-let [conn (get-conn repo-url)]
-    (->
-     (d/q '[:find ?cloned
-            :in $ ?repo-url
-            :where
-            [?repo :repo/url ?repo-url]
-            [?repo :repo/cloned? ?cloned]]
-          conn
-          repo-url)
-     ffirst)))
-
-(defn get-config
-  [repo-url]
-  (get-file repo-url (str config/app-name "/" config/config-file)))
-
-(defn reset-config!
-  [repo-url content]
-  (when-let [content (or content (get-config repo-url))]
-    (let [config (try
-                   (reader/read-string content)
-                   (catch js/Error e
-                     (println "Parsing config file failed: ")
-                     (js/console.dir e)
-                     {}))]
-      (state/set-config! repo-url config)
-      config)))
-
->>>>>>> 2d8fd707
 (defonce persistent-jobs (atom {}))
 
 (defn clear-repo-persistent-job!

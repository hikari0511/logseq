:root {
  --ls-tag-text-opacity: 0.6;
  --ls-tag-text-hover-opacity: 0.8;
  --ls-page-text-size: 1em;
  --ls-page-title-size: 36px;
  --ls-font-family: 'Inter';
}

.dark-theme {
<<<<<<< HEAD
  --ls-primary-background-color: #002b36;
  --ls-secondary-background-color: #073642;
  --ls-tertiary-background-color: #0f4552;
  --ls-block-properties-background-color: #02222a;
  --ls-search-background-color: var(--ls-primary-background-color);
  --ls-border-color: #0e5263;
  --ls-menu-hover-color: var(--ls-secondary-background-color);

  --ls-primary-text-color: #a4b5b6;
  --ls-secondary-text-color: #dfdfdf;
  --ls-title-text-color: #93a1a1;
  --ls-link-text-color: #8abbbb;
  --ls-link-text-hover-color: #d0e8e8;
  --ls-link-ref-text-color: var(--ls-link-text-color);
  --ls-link-ref-text-hover-color: var(--ls-link-text-hover-color);
  --ls-tag-text-color: var(--ls-link-text-color);
  --ls-tag-text-hover-color: var(--ls-link-text-hover-color);

  --ls-block-bullet-border-color: #0f4958;
  --ls-block-bullet-color: #608e91;
  --ls-block-highlight-color: #074758;

  --ls-page-checkbox-color: #6093a0;
  --ls-page-checkbox-border-color: var(--ls-primary-background-color);
  --ls-page-blockquote-color: var(--ls-primary-text-color);
  --ls-page-blockquote-bg-color: var(--ls-secondary-background-color);
  --ls-page-blockquote-border-color: var(--ls-secondary-text-color);
  --ls-page-inline-code-color: var(--ls-primary-text-color);
  --ls-page-inline-code-bg-color: #01222a;

  --ls-scrollbar-color: #001F27;
  --ls-scrollbar-thumb-hover-color: #b4b4b466;

  --ls-head-text-color: var(--ls-link-text-color);
  --ls-icon-color: var(--ls-link-text-color);
  --ls-search-icon-color: var(--ls-link-text-color);
  --ls-a-chosen-bg: var(--ls-secondary-background-color);
  --ls-right-sidebar-code-bg-color: #04303c;
}

.white-theme {
  --ls-primary-background-color: white;
  --ls-secondary-background-color: #D8E1E8;
  --ls-tertiary-background-color: #f0f8ff;
  --ls-block-properties-background-color: var(--ls-tertiary-background-color);
  --ls-search-background-color: var(--ls-primary-background-color);
  --ls-border-color: #ccc;
  --ls-menu-hover-color: var(--ls-secondary-background-color);

  --ls-primary-text-color: #24292e;
  --ls-secondary-text-color: #161e2e;
  --ls-title-text-color: #222;
  --ls-link-text-color: #045591;
  --ls-link-text-hover-color: #000;
  --ls-link-ref-text-color: var(--ls-link-text-color);
  --ls-link-ref-text-hover-color: var(--ls-link-text-hover-color);
  --ls-tag-text-color: var(--ls-link-text-color);
  --ls-tag-text-hover-color: var(--ls-link-text-hover-color);

  --ls-block-bullet-border-color: #ced9e0;
  --ls-block-bullet-color: #394b59;
  --ls-block-highlight-color: #7cccff;

  --ls-page-checkbox-color: none;
  --ls-page-checkbox-border-color: #808080;
  --ls-page-blockquote-color: var(--ls-primary-text-color);
  --ls-page-blockquote-bg-color: var(--ls-tertiary-background-color);
  --ls-page-blockquote-border-color: var(--ls-secondary-text-color);
  --ls-page-inline-code-color: var(--ls-primary-text-color);
  --ls-page-inline-code-bg-color: #eeeeee;

  --ls-head-text-color: var(--ls-link-text-color);
  --ls-icon-color: #6b7280;
  --ls-search-icon-color: var(--ls-icon-color);
  --ls-a-chosen-bg: #f4f5f7;
  --ls-right-sidebar-code-bg-color: var(--ls-secondary-background-color);
=======
    --ls-primary-background-color: #002b36;
    --ls-secondary-background-color: #073642;
    --ls-tertiary-background-color: #0f4552;

    --ls-block-properties-background-color: #02222a;
    --ls-search-background-color: var(--ls-primary-background-color);
    --ls-border-color: #0e5263;
    --ls-menu-hover-color: var(--ls-secondary-background-color);

    --ls-primary-text-color: #a4b5b6;
    --ls-secondary-text-color: #dfdfdf;
    --ls-title-text-color: #93a1a1;
    --ls-link-text-color: #8abbbb;
    --ls-link-text-hover-color: #d0e8e8;
    --ls-link-ref-text-color: var(--ls-link-text-color);
    --ls-link-ref-text-hover-color: var(--ls-link-text-hover-color);
	--ls-tag-text-color: var(--ls-link-text-color);
	--ls-tag-text-hover-color: var(--ls-link-text-hover-color);

    --ls-block-bullet-border-color: #0f4958;
    --ls-block-bullet-color: #608e91;
    --ls-block-highlight-color: #074758;

    --ls-page-checkbox-color: #6093a0;
    --ls-page-checkbox-border-color: var(--ls-primary-background-color);
    --ls-page-blockquote-color: var(--ls-primary-text-color);
    --ls-page-blockquote-bg-color: var(--ls-secondary-background-color);
    --ls-page-blockquote-border-color: var(--ls-secondary-text-color);
    --ls-page-inline-code-color: var(--ls-primary-text-color);
    --ls-page-inline-code-bg-color: #01222a;

    --ls-scrollbar-color: #001F27;
    --ls-scrollbar-thumb-hover-color: #b4b4b466;

    --ls-head-text-color: var(--ls-link-text-color);
    --ls-icon-color: var(--ls-link-text-color);
    --ls-search-icon-color: var(--ls-link-text-color);
    --ls-a-chosen-bg: var(--ls-secondary-background-color);
    --ls-right-sidebar-code-bg-color: #04303c;
}

.white-theme {
    --ls-primary-background-color: white;
    --ls-secondary-background-color: #D8E1E8;
    --ls-tertiary-background-color: #f0f8ff;

    --ls-block-properties-background-color: var(--ls-tertiary-background-color);
    --ls-search-background-color: var(--ls-primary-background-color);
    --ls-border-color: #ccc;
    --ls-menu-hover-color: var(--ls-secondary-background-color);

    --ls-primary-text-color: #24292e;
    --ls-secondary-text-color: #161e2e;
    --ls-title-text-color: #222;
    --ls-link-text-color: #045591;
    --ls-link-text-hover-color: #000;
    --ls-link-ref-text-color: var(--ls-link-text-color);
    --ls-link-ref-text-hover-color: var(--ls-link-text-hover-color);
	--ls-tag-text-color: var(--ls-link-text-color);
	--ls-tag-text-hover-color: var(--ls-link-text-hover-color);

    --ls-block-bullet-border-color: #ced9e0;
    --ls-block-bullet-color: #394b59;
    --ls-block-highlight-color: #7cccff;

    --ls-page-checkbox-color: none;
    --ls-page-checkbox-border-color: #808080;
    --ls-page-blockquote-color: var(--ls-primary-text-color);
    --ls-page-blockquote-bg-color: var(--ls-tertiary-background-color);
    --ls-page-blockquote-border-color: var(--ls-secondary-text-color);
    --ls-page-inline-code-color: var(--ls-primary-text-color);
    --ls-page-inline-code-bg-color: #eeeeee;

    --ls-head-text-color: var(--ls-link-text-color);
    --ls-icon-color: #6b7280;
    --ls-search-icon-color: var(--ls-icon-color);
    --ls-a-chosen-bg: #f4f5f7;
    --ls-right-sidebar-code-bg-color: var(--ls-secondary-background-color);
>>>>>>> 411aebea
}

html {
  font-family: var(--ls-font-family), Inter, sans-serif, system-ui, -apple-system, BlinkMacSystemFont, "Segoe UI", Roboto, "Helvetica Neue", Arial, "Noto Sans", serif, Apple Color Emoji, Segoe UI Emoji, Segoe UI Symbol !important;
}

@supports (font-variation-settings: normal) {
  html {
    font-family: 'Inter var', sans-serif;
  }
}

a svg {
  color: var(--ls-icon-color);
}

html, body, #root, #draw {
  height: 100%;
}

html, body {
  background-color: #002b36;
}

body {
  color: #24292e;
  line-height: 1.5;
}

.form-checkbox {
  -webkit-appearance: none;
  -moz-appearance: none;
  appearance: none
}

.ls-center {
  position: absolute;
  top: 50%;
  left: 50%;
  transform: translate(-50%, -50%);
}

.-mr-14 {
  margin-right: -3.5rem;
}

textarea {
<<<<<<< HEAD
  overflow: hidden;
  padding: 8px;
  border: 1px solid rgba(39, 41, 43, .15);
  border-radius: 4px;
  font-size: 1rem;
  line-height: 1.5;
  width: 100%;
  resize: none;
  outline: none;
=======
    overflow: hidden;
    padding: 8px;
    border: 1px solid rgba(39,41,43,.15);
    border-radius: 4px;
    font-size: 1em;
    line-height: 1.5;
    width: 100%;
    resize: none;
    outline: none;
>>>>>>> 411aebea
}

ul {
  list-style: circle;
  margin-left: 1.2em;
}

ol {
  list-style: decimal;
  margin-left: 1.2em;
}

.content p, .content div {
  word-break: break-word;
}

#journals .journal {
  border-top: 1px solid;
  border-top-color: #738694;
  border-top-color: var(--ls-border-color);
  padding: 48px 0;
  margin: 24px 0 128px 0;
}

#journals .journal:first-child {
  border-top: none;
  padding: 0;
  min-height: 500px;
}

#sidebar-nav-wrapper {
  margin-top: 0px;
  border-right: 24px;
  position: sticky;
  top: 0;
  transition: all 200ms ease-in 0s;
  -webkit-transition: all 200ms ease-in 0s;
}

#sidebar-nav-wrapper.enter {
  opacity: 1;
  left: 0;
}

#journals {
  margin-bottom: 70vh;
}

.page {
  margin-top: 24px;
}

p {
  line-height: 1.5;
  margin: 0.5rem 0;
}

li p:first-child, .block-body p:first-child {
  margin-top: 0;
}

li p:last-child, .block-body p:last-child {
  margin-bottom: 0;
}

li {
  margin: 0.25rem 0;
}

#search p {
  margin: 0;
}

.pre-white-space {
  white-space: pre;
}

.pre-wrap-white-space {
  white-space: pre-wrap;
}

.pre-line-white-space {
  white-space: pre-line;
}

.editor textarea {
  border: none;
  border-radius: 0;
  background: transparent;
  padding: 0;
}

.non-block-editor textarea, pre {
  display: block;
  padding: 0.5rem;
  box-shadow: 0 0 0 1px rgba(0, 0, 0, .02);
  border-radius: 4px;
}

.non-block-editor textarea {
  background: #F6F8FA;
  background: var(--ls-secondary-background-color);
}

pre {
  background: #F6F8FA;
  background: var(--ls-secondary-background-color);
}


#journals textarea {
  word-break: break-word;
  overflow: hidden;
}

textarea {
  text-size-adjust: 100%;
}

.cursor-pointer, .cursor {
  cursor: pointer;
}

#left-bar a {
  color: var(--ls-icon-color);
}

a {
  cursor: pointer;
  color: #045591;
  color: var(--ls-link-text-color);
  text-decoration: none;
}

a:hover {
  color: #000;
  color: var(--ls-link-text-hover-color);
}

/* Is this required? */
.content p a:hover {
  text-decoration: none;
  border-bottom: 1px solid;
  border-bottom-color: black;
  border-bottom-color: var(--ls-link-text-hover-color);
}

/* .content a[href^="http"]:after { */
/*     content: '⤴'; */
/* } */

/* .content a:visited { */
/*     color: #921b51; */
/*     border-bottom: 1px solid #921b51; */
/* } */

.content a.initial-color, .content a.initial-color:hover {
  color: initial;
  text-decoration: none;
}

a.block-control, a.block-control:hover {
  text-decoration: none;
  cursor: pointer;
  font-size: 14px;
  min-width: 10px;
  color: initial;
}

.dropdown-caret {
  display: inline-block;
  width: 0;
  height: 0;
  vertical-align: middle;
  content: "";
  border-top-style: solid;
  border-top-width: 4px;
  border-right: 4px solid transparent;
  border-bottom: 0 solid transparent;
  border-left: 4px solid transparent;
}

h1.title {
  margin-bottom: 1.5rem;
  color: #222;
  color: var(--ls-title-text-color);
  font-size: 36px;
  font-size: var(--ls-page-title-size);
}

.page-references h2 {
  color: var(--ls-title-text-color);
}

a.page-ref {
  color: var(--ls-link-ref-text-color)
}

a.page-ref:hover {
  color: var(--ls-link-ref-text-hover-color)
}

.ls-block {
  min-height: 24px;
}

.block-highlight, .content .selected {
  background-color: #7cccff;
  background-color: var(--ls-block-highlight-color);
}

span.timestamp {
  margin: 0 0.25rem;
}

span.priority {
  color: #6b7280;
}

/* page transition */
.fade-enter {
  opacity: 0;
}

.fade-enter.fade-enter-active {
  opacity: 1;
  transition: opacity 500ms ease-in;
}

.fade-exit {
  opacity: 1;
}

.fade-exit.fade-exit-active {
  opacity: 0;
  transition: opacity 300ms ease-in;
}

svg {
  pointer-events: none;
}

.noscroll {
  position: fixed;
  overflow-y: scroll
}

#left-sidebar {
  width: 240px;
  height: 100%;
  top: 0;
  left: -240px;
  position: absolute;
  z-index: 11;
  opacity: 0;
  transition: all 0.25s;
  -webkit-transition: all 0.25s;
  background-color: #002b36;
}

#left-sidebar.enter {
  opacity: 1;
  left: 0;
}

#right-sidebar {
  position: sticky;
  top: 0;
  transition: all 200ms ease-in 0s;
  -webkit-transition: all 200ms ease-in 0s;
  background-color: #D8E1E8;
  background-color: var(--ls-secondary-background-color);
  padding-bottom: 48px;
}


#right-sidebar.enter {
  opacity: 1;
  right: 0;
}

#right-sidebar .page {
  margin-top: 0;
}

.lds-dual-ring {
  display: inline-block;
}

.lds-dual-ring:after {
  content: " ";
  display: block;
  width: 20px;
  height: 20px;
  margin: 3px;
  border-radius: 50%;
  border: 2px solid;
  border: 2px solid;
  border-color: #24292E transparent;
  border-color: var(--ls-primary-text-color) transparent;
  animation: lds-dual-ring 1.2s linear infinite;
}

@keyframes lds-dual-ring {
  0% {
    transform: rotate(0deg);
  }
  100% {
    transform: rotate(360deg);
  }
}

.canceled {
  text-decoration: line-through;
}

/* Drawing */
#draw {
  -webkit-app-region: no-drag;
  overflow: hidden;
}

#draw iframe {
  width: 100%;
  height: 100%;
  border: none;
}

.form-checkbox:not(:checked):focus {
  box-shadow: none;
}

.form-checkbox:checked:focus {
  box-shadow: none;
}

a.nav-item:hover, a.star-page:hover {
  background-color: #00242d;
}

.blocks__properties {
  background-color: #f0f8ff;
  background-color: var(--ls-block-properties-background-color);
}

/* block dropdown top, auto-complete, sync dropdown */
.bg-base-3 {
  background-color: #FFF;
  background-color: var(--ls-primary-background-color);
}

/* primary bg */
.h-screen {
  background-color: #FFF;
  background-color: var(--ls-primary-background-color);
}

#head {
  background-color: #FFF;
  background-color: var(--ls-primary-background-color);
}

#search_field {
  background-color: #FFF;
  background-color: var(--ls-search-background-color);
  color: #161e2e;
  color: var(--ls-secondary-text-color);
}

.bg-base-2 {
  background-color: #f0f8ff;
  background-color: var(--ls-secondary-background-color);
}

a.menu-link:hover, button.pull:hover, button.menu:focus {
  background-color: #f4f5f7;
  background-color: var(--ls-menu-hover-color);
}

a.menu-link {
  background-color: #ffffff;
  background-color: var(--ls-primary-background-color);
}

.white-theme #head a {
  color: var(--ls-link-text-hover-color);
}

button.menu {
  border-right: 1px solid;
  border-right-color: #f0f8ff;
  border-right-color: var(--ls-secondary-background-color);
  color: #24292e;
  color: var(--ls-link-text-color);
}

#root > div {
  color: #24292e;
  color: var(--ls-primary-text-color);
}

#main-content-container {
  font-size: 1em;
  font-size: var(--ls-page-text-size);
}

.form-checkbox {
  color: #137cbd;
  color: var(--ls-page-checkbox-color);
  background-color: transparent;
  background-color: var(--ls-page-checkbox-color);
  border: 1px solid;
  border-color: #808080;
  border-color: var(--ls-page-checkbox-border-color)
}

input {
  color: var(--ls-primary-text-color);
  background: transparent;
}

/* ever used? */
.focus\:shadow-outline:focus {
  box-shadow: 0 0 0 3px #839496;
}

/* .form-input { */
/*     background-color: #FDF6E3; */
/* } */

.form-select {
  background-color: transparent;
  background-color: var(--ls-primary-background-color);
  background-repeat: no-repeat;
  background-image: url("data:image/svg+xml,%3csvg xmlns='http://www.w3.org/2000/svg' viewBox='0 0 20 20' fill='currentColor'%3e%3cpath d='M7 7l3-3 3 3m0 6l-3 3-3-3' stroke='%239fa6b2' stroke-width='1.5' stroke-linecap='round' stroke-linejoin='round'/%3e%3c/svg%3e");
}

.before-block p {
  margin-bottom: 0;
}

#right-sidebar .sidebar-item {
  border-top: 1px solid;
  border-top-color: #ccc;
  border-top-color: var(--ls-border-color);
  margin-bottom: 24px;
  padding-top: 24px;
}

#right-sidebar .sidebar-item:first-child {
  border-top: none;
}

#global-graph, #page-graph {
  min-height: 100% !important;
  height: 100%;
  width: 100%;
  overflow: hidden;
  position: relative;
  z-index: 4;
}

.opacity-70 {
  opacity: .7;
}

.opacity-80 {
  opacity: .8;
}

*:not(pre) > code {
  font-style: normal !important;
  letter-spacing: 0;
  padding: .1em .4em;
  word-spacing: -.15em;
  background-color: #eee;
  -webkit-border-radius: 4px;
  border-radius: 4px;
  line-height: 1.45;
  text-rendering: optimizeSpeed
}

hr {
  margin: 2rem 0;
  border-color: #ccc;
  border-color: var(--ls-border-color);
}

#search-wrapper svg {
  color: #9fa6b2;
  color: var(--ls-search-icon-color);
  /* margin-left: 6px; */
}

#search-wrapper:focus-within svg {
  color: #4b5563;
  color: var(--ls-link-text-hover-color);
}

.file textarea, .file pre {
  margin: 0;
}

a.button {
  text-decoration: none;
  color: #FFF;
  display: inline;
}

/* ever used? */
a.button:hover, .content a.button {
  color: #FFF;
}

a.menu-link {
  color: var(--ls-link-text-color);
}

.white-theme a.menu-link {
  color: var(--ls-primary-text-color);
}


a.menu-link:hover {
  color: var(--ls-link-text-hover-color);
}

a.chosen {
  background: var(--ls-a-chosen-bg);
}

.done, .canceled {
  opacity: 0.7;
}

.sync-content p {
  margin: 0.25rem 0;
}

code {
  font-size: 85%;
}

pre.code {
  background: #282A36;
  background: var(--ls-secondary-background-color);
  color: #f8f8f2;
  color: var(--ls-primary-text-color);
}

/* Are these reachable? */
#right-sidebar .non-block-editor textarea, #right-sidebar pre, #right-sidebar pre.code {
  background: var(--ls-right-sidebar-code-bg-color);
}

#right-sidebar pre.CodeMirror-line {
  background: #FFFFFF;
}

:not(pre) > code {
  color: var(--ls-page-inline-code-color);
  background: #eeeeee;
  background: var(--ls-page-inline-code-bg-color);
}

mark {
  background: #FEF3AC;
  color: #262626;
  padding: 0 1px;
}

dl {
  margin: 1rem 0;
}

dt {
  margin-bottom: 0.25rem;
  font-weight: bold;
}

:root {
  scrollbar-color: #0079D3 #2E3645 !important;
  scrollbar-width: thin !important;
}

* {
  scrollbar-width: thin !important;
}

blockquote {
  display: block;
  text-indent: 0em;
  padding: 10px 20px;
  border-left: 3px solid;
  border-left-color: #d3d3d3;
  border-left-color: var(--ls-page-blockquote-border-color);
  background-color: #f7f7f7;
  background-color: var(--ls-page-blockquote-bg-color);
  margin: 1rem 0;
  color: #24292e;
  color: var(--ls-page-blockquote-color);
}

.dark-theme ::-webkit-scrollbar, .dark-theme ::-webkit-scrollbar-track-piece {
  background-color: var(--ls-scrollbar-color);
  border: 4px solid;
  border-color: var(--ls-scrollbar-color);
}

.dark-theme ::-webkit-scrollbar-thumb {
  background-color: var(--ls-secondary-background-color);
  background-clip: padding-box;
  min-height: 28px;
}

.dark-theme ::-webkit-scrollbar-thumb:hover {
  background-color: var(--ls-scrollbar-thumb-hover-color);
}

.svg-shadow {
  -webkit-filter: drop-shadow(1px 1px 2px rgba(0, 0, 0, .7));
  filter: drop-shadow(1px 1px 2px rgba(0, 0, 0, .5));
}

.tip-shadow {
  -webkit-filter: drop-shadow(1px 1px 2px rgba(155, 155, 0, .8));
  filter: drop-shadow(1px 1px 2px rgba(155, 155, 0, .8));
}

svg.note {
  color: #19407c;
  color: var(--ls-primary-text-color);
}

.white-theme svg.tip {
  color: #111;
}

.dark-theme svg.tip {
  color: #b0c8af;
}

.admonition-icon {
  border-right: 1px solid;
  border-right-color: #ccc;
  border-right-color: var(--ls-border-color);
}

/* make keyframes that tell the start state and the end state of our object */
@-webkit-keyframes fadeIn {
  from {
    opacity: 0;
  }
  to {
    opacity: 1;
  }
}

@-moz-keyframes fadeIn {
  from {
    opacity: 0;
  }
  to {
    opacity: 1;
  }
}

@keyframes fadeIn {
  from {
    opacity: 0;
  }
  to {
    opacity: 1;
  }
}

.fade-in {
  opacity: 0; /* make things invisible upon start */
  -webkit-animation: fadeIn ease-in 1; /* call our keyframe named fadeIn, use animattion ease-in and repeat it only 1 time */
  -moz-animation: fadeIn ease-in 1;
  animation: fadeIn ease-in 1;

  -webkit-animation-fill-mode: forwards; /* this makes sure that after animation is done we remain at the last keyframe value (opacity: 1)*/
  -moz-animation-fill-mode: forwards;
  animation-fill-mode: forwards;

  -webkit-animation-duration: 2s;
  -moz-animation-duration: 2s;
  animation-duration: 2s;
}

.fade-in.one {
  -webkit-animation-delay: 0.5s;
  -moz-animation-delay: 0.5s;
  animation-delay: 0.5s;
}

.fade-in.two {
  -webkit-animation-delay: 1s;
  -moz-animation-delay: 1s;
  animation-delay: 1s;
}

.fade-in.three {
  -webkit-animation-delay: 1.5s;
  -moz-animation-delay: 1.5s;
  animation-delay: 1.5s;
}

.fade-in.four {
  -webkit-animation-delay: 2s;
  -moz-animation-delay: 2s;
  animation-delay: 2s;
}

.block-children {
  border-left: 1px solid;
  border-left-color: #ddd;
  border-left-color: var(--ls-border-color);
}

.dnd-separator {
  border-bottom: 3px solid transparent;
}

.dnd-separator-cur {
  border-bottom: 3px solid #999;
}

iframe {
  /* width: 100%; */
  margin: 1rem 0;
}

/* copied from https://github.com/drdogbot7/tailwindcss-responsive-embed */
.embed-responsive {
  position: relative;
  display: block;
  height: 0;
  padding: 0;
  overflow: hidden;

  .embed-responsive-item,
  iframe,
  embed,
  object,
  video {
    position: absolute;
    top: 0;
    left: 0;
    bottom: 0;
    height: 100%;
    width: 100%;
    border: 0;
  }

}

.aspect-ratio-square {
  padding-top: 100%;
}

.aspect-ratio-16\/9 {
  padding-top: 56.25%;
}

.aspect-ratio-4\/3 {
  padding-top: 75%;
}

.aspect-ratio-21\/9 {
  padding-top: 42.86%;
}

.footdef {
  margin: 1rem 0;
}

.slide .reveal section img {
  margin: 1rem auto;
}

.reveal .progress span {
  display: block;
  height: 100%;
  width: 100%;
  background-color: currentColor;
  transition: transform .8s cubic-bezier(.26, .86, .44, .985);
  transform-origin: 0 0;
  transform: scaleX(0);
}

pre {
  margin: 1rem 0;
}

span.bullet-container {
  display: flex;
  height: 13px;
  width: 13px;
  border-radius: 50%;
  justify-content: center;
  align-items: center;
}

.bullet-container .bullet {
  border-radius: 50%;
  width: 5px;
  height: 5px;
  background-color: #394b59;
  background-color: var(--ls-block-bullet-color);
}

.bullet-closed {
  background-color: #ced9e0;
  background-color: var(--ls-block-bullet-border-color);
}

/* use case? */
.doc-mode .block-children {
  border-left: none;
}

.doc-mode .hide-inner-bullet .bullet {
  display: none;
}

.doc-mode {
  margin-left: -16px;
}

.admonitionblock {
  margin: 2rem 0;
}

li:first-child {
  margin-top: 0;
}

.abstract {
  margin: 2rem 0;
  width: 80%;
  font-style: italic;
}

.abstract p:last-of-type:before {
  content: "    ";
  white-space: pre;
}

a.warning, span.warning {
  background: #F56565;
  padding: .1em .4em;
  border-radius: 4px;
  color: #fff;
}

/* use case? */
.content a.warning {
  color: #fff;
}

.draw {
  display: flex;
  position: fixed;
  top: 0;
  bottom: 0;
  left: 0;
  right: 0;
}

.excalidraw-embed .draw {
  position: relative;
}

button.context-menu-option {
  font-size: 14px;
}

.popover .context-menu li {
  margin: 0;
}

::selection {
  background: #338FFF;
}

::-moz-selection {
  background: #338FFF;
}

.dropdown-overflow-auto {
  max-height: 400px;
  overflow-y: auto;
}

.notification-area {
  background-color: #FFF;
}

.content img {
  margin-top: 1rem;
  margin-bottom: 1rem;
}

a.login {
  color: #444;
  color: var(--ls-link-text-color);
}

a.login:hover {
  color: #000;
  color: var(--ls-link-text-hover-color);
}

.marker-switch {
  display: inline;
  font-size: 85%;
  margin-right: 6px;
  margin-left: 2px;
  border-radius: 3px;
  font-weight: 500;
  display: inline-block;
  width: 16px;
  height: 18px;
  opacity: 0.5;
  padding: 0 2px 0 2px;
  border: 1px solid;
}

a.marker-switch:hover {
  opacity: 1;
}

a.tooltip-priority {
  display: contents;
  position: absolute;
  left: 0;
}

a.tooltip-priority::after {
  content: attr(priority);
  margin-right: 10px;
}

.page-drop-options {
  width: 18em;
}

.help table thead tr th {
  width: 80%;
}

pre {
  line-height: 1.45em;
  overflow: auto;
}

#intro p {
  margin: 15px 0;
}

#intro h1, #intro h2 {
  margin: 2.5em 0 0.5em;
}

#intro h2 {
  font-size: 1.4em;
}

#intro img {
  margin: 5em 0;
}

#intro h3 {
  font-size: 1.275em;
  margin: 1.5em 0 0.5em;
}

#intro h4 {
  font-size: 1.175em;
  margin: 1em 0 0.5em;
}


/* .page .content *, #intro .content *, .page .title { */
/*     margin-left: auto; */
/*     margin-right: auto; */
/* } */

/* .page .blocks-container .ls-block { */
/*     align-self: center; */
/* } */

#intro .content {
  flex-direction: column;
  align-items: center;
}

#intro .content :not(img), .foldable-title {
  max-width: 665px;
}

.fixed-width {
  max-width: 665px;
}

/* .editor-wrapper { */
/*     max-width: 610px; */
/* } */

.ls-block, .editor-wrapper {
  margin: 0 auto;
}

.center, .foldable-title {
  margin: 0 auto;
}

img, video {
  margin-left: auto;
  margin-right: auto;
}

#intro .intro-docs, img, video, .intro .ls-block {
  max-width: 653px;
}

.ls-block img {
  box-shadow: 0 20px 25px -5px rgba(0, 0, 0, .1), 0 10px 10px -5px rgba(0, 0, 0, .04);
}

#intro img {
  max-width: 100%;
}

.w10 {
  max-width: 10%;
}

.w20 {
  max-width: 20%;
}

.w30 {
  max-width: 30%;
}

.w40 {
  max-width: 40%;
}

.w50 {
  max-width: 50%;
}

.w60 {
  max-width: 60%;
}

.w70 {
  max-width: 70%;
}

.w80 {
  max-width: 80%;
}

.w90 {
  max-width: 90%;
}

.w100 {
  max-width: 100%;
}

summary {
  outline: none;
}

.dropdown-wrapper {
  background-color: #FFFFFF;
  background-color: var(--ls-primary-background-color);
  min-width: 12rem;
}

#right-sidebar .references {
  margin-left: 12px;
}

img.small {
  display: inline;
  width: 20px;
  height: 20px;
  margin-top: 0;
  margin-bottom: 0;
}

a.tag {
  opacity: 0.6;
  opacity: var(--ls-tag-text-opacity);
  color: #045591;
  color: var(--ls-tag-text-color);
}

a.tag:hover {
  opacity: 0.8;
  opacity: var(--ls-tag-text-hover-opacity);
  color: #045591;
  color: var(--ls-tag-text-hover-color);
}

#diffs-body textarea {
  color: #a4b5b6;
  color: var(--ls-primary-text-color);
}

.notifications {
  position: absolute;
  z-index: 99;
  width: 100%;
  top: 3.2em;
}

.ls-block h1 {
  font-size: 2em;
  margin: .67em 0
}

.ls-block h2 {
  font-size: 1.5em;
  margin: .75em 0
}

.ls-block h3 {
  font-size: 1.17em;
  margin: .83em 0
}

.ls-block h4 {
  margin: 1.12em 0
}

.ls-block h5 {
  font-size: .83em;
  margin: 1.5em 0
}

.ls-block h6 {
  font-size: .75em;
  margin: 1.67em 0
}

.ls-block h1, .ls-block h2, .ls-block h3, .ls-block h4, .ls-block h5, .ls-block h6 {
  font-weight: 600
}

.bullet-container .bullet-heading {
  background-color: #8fbc8f;
  background-color: var(--ls-block-bullet-color);
}

.heading-bg {
  border-radius: 50%;
  width: 12px;
  height: 12px;
}

.videoWrapper {
  position: relative;
  padding-bottom: 56.25%; /* 16:9 */
  height: 0;
}

.videoWrapper iframe {
  position: absolute;
  top: 0;
  left: 0;
  width: 100%;
  height: 100%;
}

/* TODO: add all tailwind supported bg colors */
.bg-pink-100 {
  background-color: #fff5f7;
}

.bg-pink-200 {
  background-color: #fed7e2;
}

.bg-pink-300 {
  background-color: #fbb6ce;
}

.bg-pink-400 {
  background-color: #f687b3;
}

.bg-pink-500 {
  background-color: #ed64a6;
}

.bg-pink-600 {
  background-color: #d53f8c;
}

.bg-pink-700 {
  background-color: #b83280;
}

.bg-pink-800 {
  background-color: #97266d;
}

.bg-pink-900 {
  background-color: #702459;
}

.block-body blockquote:first-child, .block-body pre:first-child {
  margin-top: 8px;
  margin-bottom: 8px;
}

.CodeMirror {
  height: auto;
  margin: 6px 0;
  font-family: Fira Code, Monaco, Menlo, Consolas, 'COURIER NEW', monospace;
}

.add-button-link:hover .addButton > .circle {
  opacity: 1;
}

.addButton > .circle {
  opacity: 0;
}

.addButton {
  display: block;
  margin-left: 12px;
  margin-top: 6.5px;
  width: 20px;
  height: 20px;
  opacity: 0.5;
}

/* FIXME: */

.dark-theme input {
  color: var(--ls-secondary-text-color);
}

.dark-theme input.form-input {
  background: none;
}

.dark-theme .form-checkbox {
  color: #6093a0;
  color: var(--ls-page-checkbox-color);
  background-color: #6093a0;
  background-color: var(--ls-page-checkbox-color);
  border-color: #6093a0;
  border-color: var(--ls-page-checkbox-border-color);
}

#right-sidebar .bg-base-2,
#right-sidebar blockquote {
  background-color: var(--ls-tertiary-background-color);
}

.white-theme a.right-sidebar-button {
  color: var(--ls-primary-text-color);
}

.white-theme a.right-sidebar-button:hover {
  color: var(--ls-link-text-hover-color);
}

.absolute-modal {
  background: var(--ls-primary-background-color);
}

/* FIXME: not sure why this is not working for ui/toggle */
.translate-x-5 {
  --transform-translate-x: 1.25rem;
}

/* region App global modules */
#mobile-editor-toolbar {
  position: fixed;
  bottom: 0;
  width: 100%;
  left: 0;
  justify-content: center;
  height: 2.5rem;
  display: flex;
  align-items: center;
  z-index: 9999;

  transition: top .3s;
}

#mobile-editor-toolbar > button {
  padding: 5px;
}

/* endregion */

/* Hide scrollbar for IE, Edge and Firefox */
.hide-scrollbar {
    -ms-overflow-style: none;  /* IE and Edge */
    scrollbar-width: none !important;  /* Firefox */
}

/* Hide scrollbar for Chrome, Safari and Opera */
.hide-scrollbar::-webkit-scrollbar {
    display: none;
}<|MERGE_RESOLUTION|>--- conflicted
+++ resolved
@@ -7,84 +7,6 @@
 }
 
 .dark-theme {
-<<<<<<< HEAD
-  --ls-primary-background-color: #002b36;
-  --ls-secondary-background-color: #073642;
-  --ls-tertiary-background-color: #0f4552;
-  --ls-block-properties-background-color: #02222a;
-  --ls-search-background-color: var(--ls-primary-background-color);
-  --ls-border-color: #0e5263;
-  --ls-menu-hover-color: var(--ls-secondary-background-color);
-
-  --ls-primary-text-color: #a4b5b6;
-  --ls-secondary-text-color: #dfdfdf;
-  --ls-title-text-color: #93a1a1;
-  --ls-link-text-color: #8abbbb;
-  --ls-link-text-hover-color: #d0e8e8;
-  --ls-link-ref-text-color: var(--ls-link-text-color);
-  --ls-link-ref-text-hover-color: var(--ls-link-text-hover-color);
-  --ls-tag-text-color: var(--ls-link-text-color);
-  --ls-tag-text-hover-color: var(--ls-link-text-hover-color);
-
-  --ls-block-bullet-border-color: #0f4958;
-  --ls-block-bullet-color: #608e91;
-  --ls-block-highlight-color: #074758;
-
-  --ls-page-checkbox-color: #6093a0;
-  --ls-page-checkbox-border-color: var(--ls-primary-background-color);
-  --ls-page-blockquote-color: var(--ls-primary-text-color);
-  --ls-page-blockquote-bg-color: var(--ls-secondary-background-color);
-  --ls-page-blockquote-border-color: var(--ls-secondary-text-color);
-  --ls-page-inline-code-color: var(--ls-primary-text-color);
-  --ls-page-inline-code-bg-color: #01222a;
-
-  --ls-scrollbar-color: #001F27;
-  --ls-scrollbar-thumb-hover-color: #b4b4b466;
-
-  --ls-head-text-color: var(--ls-link-text-color);
-  --ls-icon-color: var(--ls-link-text-color);
-  --ls-search-icon-color: var(--ls-link-text-color);
-  --ls-a-chosen-bg: var(--ls-secondary-background-color);
-  --ls-right-sidebar-code-bg-color: #04303c;
-}
-
-.white-theme {
-  --ls-primary-background-color: white;
-  --ls-secondary-background-color: #D8E1E8;
-  --ls-tertiary-background-color: #f0f8ff;
-  --ls-block-properties-background-color: var(--ls-tertiary-background-color);
-  --ls-search-background-color: var(--ls-primary-background-color);
-  --ls-border-color: #ccc;
-  --ls-menu-hover-color: var(--ls-secondary-background-color);
-
-  --ls-primary-text-color: #24292e;
-  --ls-secondary-text-color: #161e2e;
-  --ls-title-text-color: #222;
-  --ls-link-text-color: #045591;
-  --ls-link-text-hover-color: #000;
-  --ls-link-ref-text-color: var(--ls-link-text-color);
-  --ls-link-ref-text-hover-color: var(--ls-link-text-hover-color);
-  --ls-tag-text-color: var(--ls-link-text-color);
-  --ls-tag-text-hover-color: var(--ls-link-text-hover-color);
-
-  --ls-block-bullet-border-color: #ced9e0;
-  --ls-block-bullet-color: #394b59;
-  --ls-block-highlight-color: #7cccff;
-
-  --ls-page-checkbox-color: none;
-  --ls-page-checkbox-border-color: #808080;
-  --ls-page-blockquote-color: var(--ls-primary-text-color);
-  --ls-page-blockquote-bg-color: var(--ls-tertiary-background-color);
-  --ls-page-blockquote-border-color: var(--ls-secondary-text-color);
-  --ls-page-inline-code-color: var(--ls-primary-text-color);
-  --ls-page-inline-code-bg-color: #eeeeee;
-
-  --ls-head-text-color: var(--ls-link-text-color);
-  --ls-icon-color: #6b7280;
-  --ls-search-icon-color: var(--ls-icon-color);
-  --ls-a-chosen-bg: #f4f5f7;
-  --ls-right-sidebar-code-bg-color: var(--ls-secondary-background-color);
-=======
     --ls-primary-background-color: #002b36;
     --ls-secondary-background-color: #073642;
     --ls-tertiary-background-color: #0f4552;
@@ -163,7 +85,6 @@
     --ls-search-icon-color: var(--ls-icon-color);
     --ls-a-chosen-bg: #f4f5f7;
     --ls-right-sidebar-code-bg-color: var(--ls-secondary-background-color);
->>>>>>> 411aebea
 }
 
 html {
@@ -211,17 +132,6 @@
 }
 
 textarea {
-<<<<<<< HEAD
-  overflow: hidden;
-  padding: 8px;
-  border: 1px solid rgba(39, 41, 43, .15);
-  border-radius: 4px;
-  font-size: 1rem;
-  line-height: 1.5;
-  width: 100%;
-  resize: none;
-  outline: none;
-=======
     overflow: hidden;
     padding: 8px;
     border: 1px solid rgba(39,41,43,.15);
@@ -231,7 +141,6 @@
     width: 100%;
     resize: none;
     outline: none;
->>>>>>> 411aebea
 }
 
 ul {

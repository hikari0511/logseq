--- conflicted
+++ resolved
@@ -83,11 +83,7 @@
         "jszip": "^3.5.0",
         "mldoc": "0.8.8",
         "path": "^0.12.7",
-<<<<<<< HEAD
-        "pixi-graph-fork": "^0.0.9",
-=======
         "pixi-graph-fork": "^0.1.3",
->>>>>>> 11143061
         "posthog-js": "^1.10.2",
         "react": "^17.0.2",
         "react-dom": "^17.0.2",

(ns frontend.db
  (:require [datascript.core :as d]
            [frontend.util :as util]
            [frontend.date :as date]
            [medley.core :as medley]
            [datascript.transit :as dt]
            [frontend.format :as format]
            [frontend.format.mldoc :as mldoc]
            [frontend.format.block :as block]
            [frontend.state :as state]
            [clojure.string :as string]
            [clojure.set :as set]
            [frontend.utf8 :as utf8]
            [cljs-bean.core :as bean]
            [frontend.config :as config]
            [rum.core :as rum]
            [goog.object :as gobj]
            ["localforage" :as localforage]
            [promesa.core :as p]
            [cljs.reader :as reader]
            [cljs-time.core :as t]
            [cljs-time.coerce :as tc]
            [clojure.walk :as walk]
            [frontend.util :as util :refer-macros [profile]]
            [frontend.extensions.sci :as sci]
            [goog.array :as garray]
            [frontend.db-schema :as db-schema]
            [clojure.core.async :as async]))

(defonce brain "🧠")
(defonce brain-text "logseq-second-brain")

;; offline db
(def store-name "dbs")
(.config localforage
         (bean/->js
          {:name "logseq-datascript"
           :version 1.0
           :storeName store-name}))

(defonce localforage-instance (.createInstance localforage store-name))

;; (defn clear-store!
;;   []
;;   (p/let [_ (.clear localforage)
;;           dbs (js/window.indexedDB.databases)]
;;     (doseq [db dbs]
;;       (js/window.indexedDB.deleteDatabase (gobj/get db "name")))))

(defn get-repo-path
  [url]
  (if (util/starts-with? url "http")
    (->> (take-last 2 (string/split url #"/"))
         (string/join "/"))
    url))

(defn datascript-db
  [repo]
  (when repo
    (str "logseq-db/" (get-repo-path repo))))

(defn datascript-files-db
  [repo]
  (when repo
    (str "logseq-files-db/" (get-repo-path repo))))

(defn remove-db!
  [repo]
  (.removeItem localforage-instance (datascript-db repo)))

(defn remove-files-db!
  [repo]
  (.removeItem localforage-instance (datascript-files-db repo)))

(def react util/react)

(defn get-repo-name
  [url]
  (last (string/split url #"/")))

(defonce conns
  (atom {}))

(defn get-conn
  ([]
   (get-conn (state/get-current-repo) true))
  ([repo-or-deref?]
   (if (boolean? repo-or-deref?)
     (get-conn (state/get-current-repo) repo-or-deref?)
     (get-conn repo-or-deref? true)))
  ([repo deref?]
   (let [repo (if repo repo (state/get-current-repo))]
     (when-let [conn (get @conns (datascript-db repo))]
       (if deref?
         @conn
         conn)))))

(defn get-files-conn
  [repo]
  (get @conns (datascript-files-db repo)))

(defn remove-conn!
  [repo]
  (swap! conns dissoc (datascript-db repo))
  (swap! conns dissoc (datascript-files-db repo))
  )

;; transit serialization

(defn db->string [db]
  (dt/write-transit-str db))

(defn db->json [db]
  (js/JSON.stringify
   (into-array
    (for [d (d/datoms db :eavt)]
      #js [(:e d) (name (:a d)) (:v d)]))))

(defn string->db [s]
  (dt/read-transit-str s))

;; persisting DB between page reloads
(defn persist [repo db files-db?]
  (.setItem localforage-instance
            (if files-db?
              (datascript-files-db repo)
              (datascript-db repo))
            (db->string db)))

(defn reset-conn! [conn db]
  (reset! conn db))

;; Query atom of map of Key ([repo q inputs]) -> atom
;; TODO: replace with LRUCache, only keep the latest 20 or 50 items?
(defonce query-state (atom {}))

(defn clear-query-state!
  []
  (reset! query-state {}))

;; remove block refs, block embeds, page embeds
(defn clear-query-state-without-refs-and-embeds!
  []
  (let [state @query-state
        state (->> (filter (fn [[[_repo k] v]]
                             (contains? #{:blocks :block/block :custom} k)) state)
                   (into {}))]
    (reset! query-state state)))

;; TODO: Add components which subscribed to a specific query
(defn add-q!
  [k query inputs result-atom transform-fn query-fn]
  (swap! query-state assoc k {:query query
                              :inputs inputs
                              :result result-atom
                              :query-fn query-fn
                              :transform-fn transform-fn})
  result-atom)

(defn get-page-blocks-cache-atom
  [repo page-id]
  (:result (get @query-state [repo :page/blocks page-id])))

(defn get-block-blocks-cache-atom
  [repo block-id]
  (:result (get @query-state [repo :block/block block-id])))

(defn remove-q!
  [k]
  (swap! query-state dissoc k))

;; TODO: rename :custom to :query/custom
(defn remove-custom-query!
  [repo query]
  (remove-q! [repo :custom query]))

(defn set-new-result!
  [k new-result]
  (when-let [result-atom (get-in @query-state [k :result])]
    (reset! result-atom new-result)))

(defn entity
  ([id-or-lookup-ref]
   (entity (state/get-current-repo) id-or-lookup-ref))
  ([repo id-or-lookup-ref]
   (when-let [db (get-conn repo)]
     (d/entity db id-or-lookup-ref))))

(def touch d/touch)

(defn get-current-page
  []
  (let [match (:route-match @state/state)
        route-name (get-in match [:data :name])
        tag? (= route-name :tag)
        page (case route-name
               :page
               (get-in match [:path-params :name])

               :file
               (get-in match [:path-params :path])

               :tag
               (get-in match [:path-params :name])

               (date/journal-name))]
    (when page
      (let [page-name (util/url-decode (string/lower-case page))]
        (entity (if tag?
                  [:tag/name page-name]
                  [:page/name page-name]))))))

(defn get-current-priority
  []
  (let [match (:route-match @state/state)
        route-name (get-in match [:data :name])]
    (when (= route-name :page)
      (when-let [page-name (get-in match [:path-params :name])]
        (and (contains? #{"a" "b" "c"} (string/lower-case page-name))
             (string/upper-case page-name))))))

(defn get-current-marker
  []
  (let [match (:route-match @state/state)
        route-name (get-in match [:data :name])]
    (when (= route-name :page)
      (when-let [page-name (get-in match [:path-params :name])]
        (and (util/marker? page-name)
             (string/upper-case page-name))))))

(defn pull
  ([eid]
   (pull (state/get-current-repo) '[*] eid))
  ([selector eid]
   (pull (state/get-current-repo) selector eid))
  ([repo selector eid]
   (when-let [conn (get-conn repo)]
     (try
       (d/pull conn
               selector
               eid)
       (catch js/Error e
         nil)))))

(defn pull-many
  ([eids]
   (pull-many '[*] eids))
  ([selector eids]
   (pull-many (state/get-current-repo) selector eids))
  ([repo selector eids]
   (when-let [conn (get-conn repo)]
     (try
       (d/pull-many conn selector eids)
       (catch js/Error e
         (js/console.error e))))))

(defn get-handler-keys
  [{:keys [key data]}]
  (cond
    (coll? key)
    [key]

    :else
    (case key
      :block/change
      (when (seq data)
        (let [blocks data
              pre-block? (:block/pre-block? (first blocks))
              current-priority (get-current-priority)
              current-marker (get-current-marker)
              current-page-id (:page/id (get-current-page))
              {:block/keys [page]} (first blocks)
              handler-keys (->>
                            (util/concat-without-nil
                             (mapcat
                              (fn [block]
                                (when-let [page-id (:db/id (:block/page block))]
                                  [[:blocks (:block/uuid block)]
                                   [:page/blocks page-id]
                                   [:page/ref-pages page-id]]))
                              blocks)

                             (when pre-block?
                               [[:contents]])

                             ;; affected priority
                             (when current-priority
                               [[:priority/blocks current-priority]])

                             (when current-marker
                               [[:marker/blocks current-marker]])

                             (when current-page-id
                               [[:page/ref-pages current-page-id]
                                [:page/refed-blocks current-page-id]
                                [:page/mentioned-pages current-page-id]])

                             ;; refed-pages
                             (apply concat
                               (for [{:block/keys [ref-pages]} blocks]
                                 (map (fn [page]
                                        (when-let [page (entity [:page/name (:page/name page)])]
                                          [:page/refed-blocks (:db/id page)]))
                                   ref-pages)))

                             ;; refed-blocks
                             (apply concat
                               (for [{:block/keys [ref-blocks]} blocks]
                                 (map (fn [ref-block]
                                        [:block/refed-blocks (last ref-block)])
                                   ref-blocks))))
                            (distinct))
              refed-pages (map
                            (fn [[k page-id]]
                              (if (= k :page/refed-blocks)
                                [:page/ref-pages page-id]))
                            handler-keys)
              custom-queries (some->>
                              (filter (fn [v]
                                        (and (= (first v) (state/get-current-repo))
                                             (= (second v) :custom)))
                                      (keys @query-state))
                              (map (fn [v]
                                     (vec (drop 1 v)))))
              block-blocks (some->>
                            (filter (fn [v]
                                      (and (= (first v) (state/get-current-repo))
                                           (= (second v) :block/block)))
                                    (keys @query-state))
                            (map (fn [v]
                                   (vec (drop 1 v)))))]
          (->>
           (util/concat-without-nil
            handler-keys
            refed-pages
            custom-queries
            block-blocks)
           distinct)))
      [[key]])))

(defn q
  [repo k {:keys [use-cache? files-db? transform-fn query-fn]
           :or {use-cache? true
                files-db? false
                transform-fn identity}} query & inputs]
  (let [kv? (and (vector? k) (= :kv (first k)))
        k (vec (cons repo k))]
    (when-let [conn (if files-db?
                      (deref (get-files-conn repo))
                      (get-conn repo))]
      (let [result-atom (:result (get @query-state k))]
        (if (and use-cache? result-atom)
          result-atom
          (let [result (cond
                         query-fn
                         (query-fn conn)

                         kv?
                         (d/entity conn (last k))

                         (seq inputs)
                         (apply d/q query conn inputs)

                         :else
                         (d/q query conn))
                result (transform-fn result)
                result-atom (or result-atom (atom nil))]
            ;; Don't notify watches now
            (set! (.-state result-atom) result)
            (add-q! k query inputs result-atom transform-fn query-fn)))))))

(defn seq-flatten [col]
  (flatten (seq col)))

(defn- distinct-result
  [query-result]
  (-> query-result
      seq-flatten
      distinct))

(defn- date->int
  [date]
  (util/parse-int
   (string/replace (date/ymd date) "/" "")))

(defn- resolve-input
  [input]
  (cond
    (= :today input)
    (date->int (t/today))
    (= :yesterday input)
    (date->int (t/yesterday))
    (= :tomorrow input)
    (date->int (t/plus (t/today) (t/days 1)))
    (and (keyword? input)
         (re-find #"^\d+d(-before)?$" (name input)))
    (let [input (name input)
          days (util/parse-int (subs input 0 (dec (count input))))]
      (date->int (t/minus (t/today) (t/days days))))
    (and (keyword? input)
         (re-find #"^\d+d(-after)?$" (name input)))
    (let [input (name input)
          days (util/parse-int (subs input 0 (dec (count input))))]
      (date->int (t/plus (t/today) (t/days days))))

    :else
    input))

(defn- sort-by-pos
  [blocks]
  (sort-by
   #(get-in % [:block/meta :start-pos])
   blocks))

(defn- sort-blocks
  [blocks]
  (let [pages-ids (map (comp :db/id :block/page) blocks)
        pages (pull-many '[:db/id :page/last-modified-at :page/name :page/original-name] pages-ids)
        pages-map (reduce (fn [acc p] (assoc acc (:db/id p) p)) {} pages)
        blocks (map
                 (fn [block]
                   (assoc block :block/page
                          (get pages-map (:db/id (:block/page block)))))
                 blocks)]
    (sort-by-pos blocks)))

(defn group-by-page
  [blocks]
  (some->> blocks
           (group-by :block/page)
           (sort-by (fn [[p blocks]] (:page/last-modified-at p)) >)))

(defn- with-repo
  [repo blocks]
  (map (fn [block]
         (assoc block :block/repo repo))
    blocks))

(defn get-block-refs-count
  [repo]
  (->> (d/q
         '[:find ?id2 ?id1
           :where
           [?id1 :block/ref-blocks ?id2]]
         (get-conn repo))
       (map first)
       (frequencies)))

(defn- with-block-refs-count
  [repo blocks]
  (let [db-ids (map :db/id blocks)
        refs (get-block-refs-count repo)]
    (map (fn [block]
           (assoc block :block/block-refs-count
                  (get refs (:db/id block))))
      blocks)))

(defn custom-query
  ([query]
   (custom-query query {}))
  ([query query-opts]
   (when-let [query (cond
                      (and (string? query)
                           (not (string/blank? query)))
                      (reader/read-string query)

                      (map? query)
                      query

                      :else
                      nil)]
     (try
       (let [{:keys [query inputs result-transform]} query
             inputs (map resolve-input inputs)
             repo (state/get-current-repo)
             k [:custom query]]
         (apply q repo k query-opts query inputs))
       (catch js/Error e
         (println "Query parsing failed: ")
         (js/console.dir e))))))

(defn custom-query-result-transform
  [query-result remove-blocks q]
  (let [repo (state/get-current-repo)
        result (seq-flatten query-result)
        block? (:block/uuid (first result))]
    (if block?
      (let [result (if (seq remove-blocks)
                     (let [remove-blocks (set remove-blocks)]
                       (remove (fn [h]
                                 (contains? remove-blocks (:block/uuid h)))
                               result))
                     result)
            result (some->> result
                            (with-repo repo)
                            (with-block-refs-count repo)
                            (sort-blocks))]
        (if-let [result-transform (:result-transform q)]
          (if-let [f (sci/eval-string (pr-str result-transform))]
            (sci/call-fn f result)
            result)
          (group-by-page result)))
      result)))

(defn get-repo-tx-id [repo]
  (when-let [db (get-conn repo)]
    ))

(defn get-tx-id [tx-report]
  (get-in tx-report [:tempids :db/current-tx]))

(defn transact!
  ([tx-data]
   (transact! (state/get-current-repo) tx-data))
  ([repo-url tx-data]
   (let [tx-data (->> (util/remove-nils tx-data)
                      (remove nil?))]
     (when (seq tx-data)
       (when-let [conn (get-conn repo-url false)]
         (let [tx-report (d/transact! conn (vec tx-data))]
           (state/mark-repo-as-changed! repo-url (get-tx-id tx-report))))))))

(defn get-key-value
  ([key]
   (get-key-value (state/get-current-repo) key))
  ([repo-url key]
   (when-let [db (get-conn repo-url)]
     (some-> (d/entity db key)
             key))))

(defn sub-key-value
  ([key]
   (sub-key-value (state/get-current-repo) key))
  ([repo-url key]
   (when (get-conn repo-url)
     (-> (q repo-url [:kv key] {} key key)
         react
         key))))

(defn transact-react!
  [repo-url tx-data {:keys [key data files-db?] :as handler-opts
                     :or {files-db? false}}]
  (let [repo-url (or repo-url (state/get-current-repo))
        tx-data (->> (util/remove-nils tx-data)
                     (remove nil?))
        get-conn (fn [] (if files-db?
                          (get-files-conn repo-url)
                          (get-conn repo-url false)))]
    (when (and (seq tx-data) (get-conn))
      (let [tx-result (profile "Transact!" (d/transact! (get-conn) (vec tx-data)))
            _ (state/mark-repo-as-changed! repo-url (get-tx-id tx-result))
            db (:db-after tx-result)
            handler-keys (get-handler-keys handler-opts)]
        (doseq [handler-key handler-keys]
          (let [handler-key (vec (cons repo-url handler-key))]
            (when-let [cache (get @query-state handler-key)]
              (let [{:keys [query inputs transform-fn query-fn]} cache]
                (when (or query query-fn)
                  (let [new-result (->
                                    (cond
                                      query-fn
                                      (profile
                                       "Query:"
                                       (doall (query-fn db)))

                                      (keyword? query)
                                      (get-key-value repo-url query)

                                      (seq inputs)
                                      (apply d/q query db inputs)

                                      :else
                                      (d/q query db))
                                    transform-fn)]
                    (set-new-result! handler-key new-result)))))))))))

(defn pull-block
  [id]
  (let [repo (state/get-current-repo)]
    (when (get-conn repo)
      (->
       (q repo [:blocks id] {}
         '[:find (pull ?block [*])
           :in $ ?id
           :where
           [?block :block/uuid ?id]]
         id)
       react
       ffirst))))

(defn kv
  [key value]
  {:db/id -1
   :db/ident key
   key value})

;; queries

(defn get-all-tags
  []
  (let [repo (state/get-current-repo)]
    (when (get-conn repo)
      (some->>
       (q repo [:tags] {}
         '[:find ?name ?h ?p
           :where
           [?t :tag/name ?name]
           (or
            [?h :block/tags ?t]
            [?p :page/tags ?t])])
       react
       (seq)
       ;; (map first)
       ;; frequencies
       ;; (util/sort-by-value :desc)
       ))))

(defn get-tag-pages
  [repo tag-name]
  (d/q '[:find ?original-name ?name
         :in $ ?tag
         :where
         [?e :tag/name ?tag]
         [?page :page/tags ?e]
         [?page :page/original-name ?original-name]
         [?page :page/name ?name]]
    (get-conn repo)
    tag-name))

(defn get-all-tagged-pages
  [repo]
  (d/q '[:find ?page-name ?tag
         :where
         [?page :page/tags ?e]
         [?e :tag/name ?tag]
         [?tag-page :page/name ?tag]
         [?page :page/name ?page-name]]
    (get-conn repo)))

(defn- remove-journal-files
  [files]
  (remove
   (fn [file]
     (util/starts-with? file "journals/"))
   files))

(defn get-pages
  [repo]
  (->> (q repo [:pages] {:use-cache? false}
         '[:find ?page-name
           :where
           [?page :page/original-name ?page-name]])
       (react)
       (map first)))

(defn get-sync-metadata
  [repo]
  (if-let [conn (get-conn repo)]
    (let [pages (->>
                 (d/q
                   '[:find (pull ?page [:page/name :page/created-at
                                        :page/last-modified-at :page/contributors])
                     :where [?page :page/name]]
                   conn)
                 (seq-flatten)
                 (sort-by :page/last-modified-at)
                 (reverse))
          files (->>
                 (d/q
                   '[:find (pull ?file [:file/path :file/created-at
                                        :file/last-modified-at])
                     :where [?file :file/path]]
                   conn)
                 (seq-flatten)
                 (sort-by :file/last-modified-at)
                 (reverse))]
      (concat pages files))
    {:tx-data []}))

(defn get-pages-with-modified-at
  [repo]
  (let [now-long (tc/to-long (t/now))]
    (->> (q repo [:pages] {:use-cache? false}
           '[:find ?page-name ?modified-at
             :where
             [?page :page/original-name ?page-name]
             [(get-else $ ?page :page/journal? false) ?journal]
             [(get-else $ ?page :page/last-modified-at 0) ?modified-at]
             ;; (or
             ;;  ;; journal pages, can't be empty
             ;;  (and [(true? ?journal)]
             ;;       [?h :block/page ?page]
             ;;       [?h :block/level ?level]
             ;;       [(> ?level 1)])
             ;;  ;; non-journals, might be empty pages
             ;;  (and [(false? ?journal)]
             ;;       [?h :block/page]
             ;;       [?h :block/level ?level]))
             ])
         (react)
         (seq)
         (sort-by (fn [[page modified-at]]
                    [modified-at page]))
         (reverse)
         (remove (fn [[page modified-at]]
                   (or (util/file-page? page)
                       (and modified-at
                            (> modified-at now-long))))))))

(defn get-page-alias
  [repo page-name]
  (when-let [conn (and repo (get-conn repo))]
    (some->> (d/q '[:find ?alias
                    :in $ ?page-name
                    :where
                    [?page :page/name ?page-name]
                    [?page :page/alias ?alias]
                    [?page :page/journal? false]]
               conn
               page-name)
             seq-flatten
             distinct)))

(defn get-page-alias-names
  [repo page-name]
  (let [alias-ids (get-page-alias repo page-name)]
    (when (seq alias-ids)
      (->> (pull-many repo '[:page/name] alias-ids)
           (map :page/name)
           distinct))))

(defn get-files
  [repo]
  (when-let [conn (get-conn repo)]
    (->> (q repo [:files] {:use-cache? false}
           '[:find ?path ?modified-at
             :where
             [?file :file/path ?path]
             [(get-else $ ?file :file/last-modified-at 0) ?modified-at]])
         (react)
         (seq)
         (sort-by last)
         (reverse))))

(defn get-files-blocks
  [repo-url paths]
  (let [paths (set paths)
        pred (fn [db e]
               (contains? paths e))]
    (-> (d/q '[:find ?block
               :in $ ?pred
               :where
               [?file :file/path ?path]
               [(?pred $ ?path)]
               [?block :block/file ?file]]
          (get-conn repo-url) pred)
        seq-flatten)))

(defn delete-blocks
  [repo-url files]
  (when (seq files)
    (let [blocks (get-files-blocks repo-url files)]
      (mapv (fn [eid] [:db.fn/retractEntity eid]) blocks))))

(defn delete-files
  [files]
  (mapv (fn [path] [:db.fn/retractEntity [:file/path path]]) files))

(defn get-file-blocks
  [repo-url path]
  (-> (d/q '[:find ?block
             :in $ ?path
             :where
             [?file :file/path ?path]
             [?block :block/file ?file]]
        (get-conn repo-url) path)
      seq-flatten))

(defn get-file-after-blocks
  [repo-url file-id end-pos]
  (when end-pos
    (let [pred (fn [db meta]
                 (>= (:start-pos meta) end-pos))]
      (-> (d/q '[:find (pull ?block [*])
                 :in $ ?file-id ?pred
                 :where
                 [?block :block/file ?file-id]
                 [?block :block/meta ?meta]
                 [(?pred $ ?meta)]]
            (get-conn repo-url) file-id pred)
          seq-flatten
          sort-by-pos))))

(defn get-file-after-blocks-meta
  ([repo-url file-id end-pos]
   (get-file-after-blocks-meta repo-url file-id end-pos false))
  ([repo-url file-id end-pos content-level?]
   (let [db (get-conn repo-url)
         blocks (d/datoms db :avet :block/file file-id)
         eids (mapv :e blocks)
         ks (if content-level?
              '[:block/uuid :block/meta :block/content :block/level]
              '[:block/uuid :block/meta])
         blocks (pull-many repo-url ks eids)]
     (->> (filter (fn [{:block/keys [meta]}]
                    (>= (:start-pos meta) end-pos)) blocks)
          sort-by-pos))))

(defn delete-file-blocks!
  [repo-url path]
  (let [blocks (get-file-blocks repo-url path)]
    (mapv (fn [eid] [:db.fn/retractEntity eid]) blocks)))

(defn get-file-pages
  [repo-url path]
  (-> (d/q '[:find ?page
             :in $ ?path
             :where
             [?file :file/path ?path]
             [?page :page/file ?file]]
        (get-conn repo-url) path)
      seq-flatten))

(defn delete-file-pages!
  [repo-url path]
  (let [pages (get-file-pages repo-url path)]
    (mapv (fn [eid] [:db.fn/retractEntity eid]) pages)))

(defn delete-file-tx
  [repo-url file-path]
  (->>
   (concat
    (delete-file-blocks! repo-url file-path)
    (delete-file-pages! repo-url file-path)
    [[:db.fn/retractEntity [:file/path file-path]]])
   (remove nil?)))

(defn delete-file!
  [repo-url file-path]
  (transact! repo-url (delete-file-tx repo-url file-path)))

(defn set-file-content!
  [repo path content]
  (when (and repo path)
    (transact-react!
     repo
     [{:file/path path
       :file/content content}]
     {:key [:file/content path]
      :files-db? true})))

(defn get-file
  ([path]
   (get-file (state/get-current-repo) path))
  ([repo path]
   (when (and repo path)
     (->
      (q repo [:file/content path]
        {:files-db? true
         :use-cache? true}
        '[:find ?content
          :in $ ?path
          :where
          [?file :file/path ?path]
          [?file :file/content ?content]
          ]
        path)
      react
      ffirst))))

(defn reset-contents-and-blocks!
  [repo-url contents blocks-pages delete-files delete-blocks]
  (let [files (doall
               (map (fn [[file content]]
                      (set-file-content! repo-url file content)
                      {:file/path file})
                 contents))
        all-data (-> (concat delete-files delete-blocks files blocks-pages)
                     (util/remove-nils))]
    (transact! repo-url all-data)))

(defn get-block-by-uuid
  [uuid]
  (entity [:block/uuid uuid]))

(defn remove-key
  [repo-url key]
  (transact! repo-url [[:db.fn/retractEntity [:db/ident key]]])
  (set-new-result! [repo-url :kv key] nil))

(defn set-key-value
  [repo-url key value]
  (if value
    (transact-react! repo-url [(kv key value)]
                     {:key [:kv key]})
    (remove-key repo-url key)))

(defn get-page-format
  [page-name]
  (when-let [file (:page/file (entity [:page/name page-name]))]
    (when-let [path (:file/path (entity (:db/id file)))]
      (format/get-format path))))

(defn page-alias-set
  [repo-url page]
  (when-let [page-id (:db/id (entity [:page/name page]))]
    (let [aliases (get-page-alias repo-url page)]
      (set (conj aliases page-id)))))

(defn page-blocks-transform
  [repo-url result]
  (let [result (seq-flatten result)
        sorted (sort-by-pos result)]
    (->> (with-repo repo-url sorted)
         (with-block-refs-count repo-url))))

(defn get-marker-blocks
  [repo-url marker]
  (let [marker (string/upper-case marker)]
    (some->>
     (q repo-url [:marker/blocks marker]
       {:use-cache? true}
       '[:find (pull ?h [*])
         :in $ ?marker
         :where
         [?h :block/marker ?m]
         [(= ?marker ?m)]]
       marker)
     react
     seq-flatten
     sort-by-pos
     (with-repo repo-url)
     (with-block-refs-count repo-url)
     (sort-blocks)
     (group-by-page))))

;; (defn get-page-blocks-old
;;   [repo-url page]
;;   (let [page (string/lower-case page)
;;         page-id (:db/id (entity repo-url [:page/name page]))]
;;     (some->
;;      (q repo-url [:page/blocks page-id]
;;        {:use-cache? false
;;         :transform-fn #(page-blocks-transform repo-url %)}
;;        '[:find (pull ?block [*])
;;          :in $ ?page-id
;;          :where
;;          [?block :block/page ?page-id]]
;;        page-id)
;;      react)))

(defn get-page-directives
  [page]
  (when-let [page (entity [:page/name page])]
    (:page/directives page)))

(defn add-directives!
  [page-format directives-content directives]
  (let [directives (medley/map-keys name directives)
        lines (string/split-lines directives-content)
        front-matter-format? (contains? #{:markdown} page-format)
        lines (if front-matter-format?
                (remove (fn [line]
                          (contains? #{"---" ""} (string/trim line))) lines)
                lines)
        directive-keys (keys directives)
        prefix-f (case page-format
                   :org (fn [k]
                          (str "#+" (string/upper-case k) ": "))
                   :markdown (fn [k]
                               (str (string/lower-case k) ": "))
                   identity)
        exists? (atom #{})
        lines (doall
               (mapv (fn [line]
                       (let [result (filter #(and % (util/starts-with? line (prefix-f %)))
                                            directive-keys)]
                         (if (seq result)
                           (let [k (first result)]
                             (swap! exists? conj k)
                             (str (prefix-f k) (get directives k)))
                           line))) lines))
        lines (concat
               lines
               (let [not-exists (remove
                                 (fn [[k _]]
                                   (contains? @exists? k))
                                 directives)]
                 (when (seq not-exists)
                   (mapv
                    (fn [[k v]] (str (prefix-f k) v))
                    not-exists))))]
    (util/format
     (config/directives-wrapper-pattern page-format)
     (string/join "\n" lines))))

(defn get-page-blocks
  ([page]
   (get-page-blocks (state/get-current-repo) page nil))
  ([repo-url page]
   (get-page-blocks repo-url page nil))
  ([repo-url page {:keys [use-cache? pull-keys]
                   :or {use-cache? true
                        pull-keys '[*]}}]
   (let [page (string/lower-case page)
         page-id (or (:db/id (entity repo-url [:page/name page]))
                     (:db/id (entity repo-url [:page/original-name page])))
         db (get-conn repo-url)]
     (when page-id
       (some->
        (q repo-url [:page/blocks page-id]
          {:use-cache? use-cache?
           :transform-fn #(page-blocks-transform repo-url %)
           :query-fn (fn [db]
                       (let [datoms (d/datoms db :avet :block/page page-id)
                             block-eids (mapv :e datoms)]
                         (pull-many repo-url pull-keys block-eids)))}
          nil)
        react)))))

(defn get-page-blocks-count
  [repo page-id]
  (when-let [db (get-conn repo)]
    (count (d/datoms db :avet :block/page page-id))))

(defn get-page-directives-content
  [page]
  (when-let [content (let [blocks (get-page-blocks page)]
                       (and (:block/pre-block? (first blocks))
                            (:block/content (first blocks))))]
    (let [format (get-page-format page)]
      (case format
        :org
        (->> (string/split-lines content)
             (take-while (fn [line]
                           (or (string/blank? line)
                               (string/starts-with? line "#+"))))
             (string/join "\n"))

        :markdown
        (str (subs content 0 (string/last-index-of content "---\n\n"))
             "---\n\n")

        content))))

(defn block-and-children-transform
  [result repo-url block-uuid level]
  (some->> result
           seq-flatten
           sort-by-pos
           (take-while (fn [h]
                         (or
                          (= (:block/uuid h)
                             block-uuid)
                          (> (:block/level h) level))))
           (with-repo repo-url)
           (with-block-refs-count repo-url)))

(defn get-block-children-ids
  [repo block-uuid]
  (when-let [conn (get-conn repo)]
    (let [eid (:db/id (entity repo [:block/uuid block-uuid]))]
      (->> (d/q
             '[:find ?e1
               :in $ ?e2 %
               :where (parent ?e2 ?e1)]
             conn
             eid
             ;; recursive rules
             '[[(parent ?e2 ?e1)
                [?e2 :block/children ?e1]]
               [(parent ?e2 ?e1)
                [?t :block/children ?e1]
                [?t :block/uuid ?tid]
                (parent ?e2 ?tid)]])
           (seq-flatten)))))

;; FIXME: :block/children should contain all
(defn get-block-children-unsafe
  [repo block-uuid]
  (when-let [conn (get-conn repo)]
    (let [ids (:block/children (entity repo [:block/uuid block-uuid]))]
      (when (seq ids)
        (pull-many repo '[*]
                   (map (fn [id] [:block/uuid id]) ids))))))

(defn get-block-children
  [repo block-uuid]
  (when-let [conn (get-conn repo)]
    (let [ids (get-block-children-ids repo block-uuid)]
      (when (seq ids)
        (pull-many repo '[*]
                   (map (fn [id] [:block/uuid id]) ids))))))

(defn get-block-and-children
  ([repo block-uuid]
   (get-block-and-children repo block-uuid true))
  ([repo block-uuid use-cache?]
   (let [block (entity repo [:block/uuid block-uuid])
         page (:db/id (:block/page block))
         pos (:start-pos (:block/meta block))
         level (:block/level block)
         pred (fn [data meta]
                (>= (:start-pos meta) pos))]
     (some-> (q repo [:block/block block-uuid]
               {:use-cache? use-cache?
                :transform-fn #(block-and-children-transform % repo block-uuid level)}
               '[:find (pull ?block [*])
                 :in $ ?page ?pred
                 :where
                 [?block :block/page ?page]
                 [?block :block/meta ?meta]
                 [(?pred $ ?meta)]]
               page
               pred)
             react))))

(defn block-has-children?
  [repo block]
  (let [blocks (get-block-and-children repo (:block/uuid block))
        second-block (second blocks)]
    (and second-block
         (> (:block/level second-block) (:block/level block)))))

(defn get-file-page
  [file-path]
  (when-let [repo (state/get-current-repo)]
    (when-let [conn (get-conn repo)]
      (some->
       (d/q
         '[:find ?page-name
           :in $ ?path
           :where
           [?file :file/path ?path]
           [?page :page/file ?file]
           [?page :page/original-name ?page-name]]
         conn file-path)
       seq-flatten
       first))))

(defn get-page-file
  [page-name]
  (some-> (entity [:page/name page-name])
          :page/file))

(defn get-block-file
  [block-id]
  (let [page-id (some-> (entity [:block/uuid block-id])
                        :block/page
                        :db/id)]
    (:page/file (entity page-id))))

(defn get-file-page-id
  [file-path]
  (when-let [repo (state/get-current-repo)]
    (when-let [conn (get-conn repo)]
      (some->
       (d/q
         '[:find ?page
           :in $ ?path
           :where
           [?file :file/path ?path]
           [?page :page/file ?file]]
         conn file-path)
       seq-flatten
       first))))

(defn get-page
  [page-name]
  (if (util/uuid-string? page-name)
    (entity [:block/uuid (uuid page-name)])
    (entity [:page/name page-name])))

(defn get-page-name
  [file ast]
  ;; headline
  (let [ast (map first ast)]
    (if (util/starts-with? file "pages/contents.")
      "Contents"
      (let [first-block (last (first (filter block/heading-block? ast)))
            directive-name (when (and (= "Directives" (ffirst ast))
                                      (not (string/blank? (:title (last (first ast))))))
                             (:title (last (first ast))))
            first-block-name (and first-block
                                  ;; FIXME:
                                  (str (last (first (:title first-block)))))
            file-name (when-let [file-name (last (string/split file #"/"))]
                        (when-let [file-name (first (util/split-last "." file-name))]
                          (-> file-name
                              (string/replace "-" " ")
                              (string/replace "_" " ")
                              (util/capitalize-all))))]
        (or directive-name
            (if (= (state/page-name-order) "file")
              (or file-name first-block-name)
              (or first-block-name file-name)))))))

(defn get-block-content
  [utf8-content block]
  (let [meta (:block/meta block)]
    (if-let [end-pos (:end-pos meta)]
      (utf8/substring utf8-content
                      (:start-pos meta)
                      end-pos)
      (utf8/substring utf8-content
                      (:start-pos meta)))))

(defn extract-page-list
  [content]
  (when-not (string/blank? content)
    (->> (re-seq #"\[\[([^\]]+)]]" content)
         (map last)
         (remove nil?)
         (map string/lower-case)
         (distinct))))

(defn extract-pages-and-blocks
  [repo-url format ast directives file content utf8-content journal? pages-fn]
  (try
    (let [now (tc/to-long (t/now))
          [block-refs blocks] (block/extract-blocks ast (utf8/length utf8-content) utf8-content)
          _ (transact! repo-url block-refs)
          pages (pages-fn blocks ast)
          ref-pages (atom #{})
          ref-tags (atom #{})
          blocks (doall
                  (mapcat
                   (fn [[page blocks]]
                     (if page
                       (map (fn [block]
                              (let [block-ref-pages (seq (:block/ref-pages block))]
                                (when block-ref-pages
                                  (swap! ref-pages set/union (set block-ref-pages)))
                                (-> block
                                    (dissoc :ref-pages)
                                    (assoc :block/content (get-block-content utf8-content block)
                                           :block/file [:file/path file]
                                           :block/format format
                                           :block/page [:page/name (string/lower-case page)]
                                           :block/ref-pages (mapv
                                                             (fn [page]
                                                               (block/page-with-journal page))
                                                             block-ref-pages)))))
                         blocks)))
                   (remove nil? pages)))
          pages (doall
                 (map
                   (fn [page]
                     (let [page-file? (= page (string/lower-case file))
                           other-alias (and (:alias directives)
                                            (seq (remove #(= page %)
                                                         (:alias directives))))
                           other-alias (distinct
                                        (remove nil? other-alias))
                           journal-date-long (if journal?
                                               (date/journal-title->long (string/capitalize page)))
                           page-list (when-let [list-content (:list directives)]
                                       (extract-page-list list-content))]
                       (cond->
                           (util/remove-nils
                            {:page/name (string/lower-case page)
                             :page/original-name page
                             :page/file [:file/path file]
                             :page/journal? journal?
                             :page/journal-day (if journal?
                                                 (date/journal-title->int (string/capitalize page))
                                                 0)
                             :page/created-at journal-date-long
                             :page/last-modified-at journal-date-long})
                         (seq directives)
                         (assoc :page/directives directives)

                         other-alias
                         (assoc :page/alias
                                (map
                                  (fn [alias]
                                    (let [alias (string/lower-case alias)
                                          aliases (->>
                                                   (distinct
                                                    (conj
                                                     (remove #{alias} other-alias)
                                                     page))
                                                   (remove nil?))
                                          aliases (if (seq aliases)
                                                    (map
                                                      (fn [alias]
                                                        {:page/name alias})
                                                      aliases))]
                                      (if (seq aliases)
                                        {:page/name alias
                                         :page/alias aliases}
                                        {:page/name alias})))
                                  other-alias))

                         (or (:tags directives) (:roam_tags directives))
                         (assoc :page/tags (let [tags (:tags directives)
                                                 roam-tags (:roam_tags directives)
                                                 tags (if (string? tags)
                                                        (string/split tags #",")
                                                        tags)
                                                 tags (->> (concat tags roam-tags)
                                                           (remove nil?)
                                                           (distinct))
                                                 tags (util/->tags tags)]
                                             (swap! ref-tags set/union (set (map :tag/name tags)))
                                             tags)))))
                   (->> (map first pages)
                        (remove nil?))))
          pages (concat
                 pages
                 (map
                   (fn [page]
                     {:page/original-name page
                      :page/name page})
                   @ref-tags)
                 (map
                   (fn [page]
                     {:page/original-name page
                      :page/name (string/lower-case page)})
                   @ref-pages))]
      (vec
       (->> (concat
             pages
             blocks)
            (remove nil?))))
    (catch js/Error e
      (js/console.log e))))

(defn parse-directives
  [content format]
  (let [ast (->> (mldoc/->edn content
                              (mldoc/default-config format))
                 (map first))
        directives (let [directives (and (seq ast)
                                         (= "Directives" (ffirst ast))
                                         (last (first ast)))]
                     (if (and directives (seq directives))
                       directives))]
    (into {} directives)))

(defn monthly-journals-exists?
  [current-repo]
  (when-let [files (seq (->> (get-files current-repo)
                             (map first)
                             (remove nil?)))]
    (some
     (fn [file] (re-find #"journals/[0-9]{4}_[0-9]{2}\.+" file))
     files)))

;; check journal formats and report errors
(defn extract-blocks-pages
  [repo-url file content utf8-content]
  (if (string/blank? content)
    []
    (let [journal? (util/starts-with? file "journals/")
          format (format/get-format file)
          ast (mldoc/->edn content
                           (mldoc/default-config format))
          first-block (first ast)
          directives (let [directives (and (seq first-block)
                                           (= "Directives" (ffirst first-block))
                                           (last (first first-block)))]
                       (if (and directives (seq directives))
                         directives))
          monthly? (re-find #"journals/[0-9]{4}_[0-9]{2}\.+" file)]
      (cond
        (and journal? monthly?)
        (extract-pages-and-blocks
         repo-url
         format ast directives
         file content utf8-content true
         (fn [blocks _ast]
           (let [directive-title (:title directives)]
             (loop [pages {}
                    last-page-name nil
                    blocks blocks]
               (if (seq blocks)
                 (let [[{:block/keys [level title] :as block} & tl] blocks]
                   (if (or
                        (and (= level 1)
                             (when-let [title (last (first title))]
                               (date/valid-journal-title? title)))
                        (and directive-title (date/valid-journal-title? directive-title)))
                     (let [page-name (or directive-title (last (first title)))
                           new-pages (assoc pages page-name [block])]
                       (recur new-pages page-name tl))
                     (let [new-pages (update pages last-page-name (fn [blocks]
                                                                    (vec (conj blocks block))))]
                       (recur new-pages last-page-name tl))))
                 pages)))))

        (and journal? (not monthly?))
        (extract-pages-and-blocks
         repo-url
         format ast directives
         file content utf8-content true
         (fn [blocks ast]
           [[(get-page-name file ast) blocks]]))

        (not journal?)
        (extract-pages-and-blocks
         repo-url
         format ast directives
         file content utf8-content false
         (fn [blocks ast]
           [[(get-page-name file ast) blocks]]))))))

(defn extract-all-blocks-pages
  [repo-url contents]
  (vec
   (mapcat
    (fn [[file content] contents]
      (println "Parsing : " file)
      (when content
        (let [utf8-content (utf8/encode content)]
          (extract-blocks-pages repo-url file content utf8-content))))
    contents)))

;; TODO: compare blocks
(defn reset-file!
  [repo-url file content]
  (let [new? (nil? (entity [:file/path file]))]
    (set-file-content! repo-url file content)
    (let [format (format/get-format file)
          utf8-content (utf8/encode content)
          file-content [{:file/path file}]
          tx (if (contains? config/mldoc-support-formats format)
               (let [delete-blocks (delete-file-blocks! repo-url file)
                     blocks-pages (extract-blocks-pages repo-url file content utf8-content)]
                 (concat file-content delete-blocks blocks-pages))
               file-content)
          tx (concat tx [(let [t (tc/to-long (t/now))]
                           (cond->
                               {:file/path file
                                :file/last-modified-at t}
                             new?
                             (assoc :file/created-at t)))])]
      (transact! repo-url tx))))

(defn get-current-journal-path
  []
  (let [{:keys [year month]} (date/get-date)]
    (date/journals-path year month (state/get-preferred-format))))

(defn get-journal
  ([]
   (get-journal (date/journal-name)))
  ([page-name]
   [page-name (get-page-blocks (state/get-current-repo) page-name)]))

(defn get-today-journal
  [repo]
  (get-page-blocks repo (date/journal-name)))

(defn get-journals-length
  []
  (let [today (date->int (js/Date.))]
    (d/q '[:find (count ?page) .
           :in $ ?today
           :where
           [?page :page/journal? true]
           [?page :page/journal-day ?journal-day]
           [(<= ?journal-day ?today)]]
      (get-conn (state/get-current-repo))
      today)))

;; cache this
(defn get-latest-journals
  ([n]
   (get-latest-journals (state/get-current-repo) n))
  ([repo-url n]
   (when (get-conn repo-url)
     (let [date (js/Date.)
           _ (.setDate date (- (.getDate date) (dec n)))
           today (date->int (js/Date.))
           pages (->>
                  (q repo-url [:journals] {:use-cache? false}
                    '[:find ?page-name ?journal-day
                      :in $ ?today
                      :where
                      [?page :page/name ?page-name]
                      [?page :page/journal? true]
                      [?page :page/journal-day ?journal-day]
                      [(<= ?journal-day ?today)]]
                    today)
                  (react)
                  (sort-by last)
                  (reverse)
                  (map first)
                  (take n))]
       (mapv
        (fn [page]
          [page
           (get-page-format page)])
        pages)))))

(defn me-tx
  [db {:keys [name email avatar repos]}]
  (util/remove-nils {:me/name name
                     :me/email email
                     :me/avatar avatar}))

(defn with-dummy-block
  ([blocks format]
   (with-dummy-block blocks format {} false))
  ([blocks format default-option journal?]
   (let [format (or format (state/get-preferred-format) :markdown)
         blocks (if (and journal?
                         (seq blocks)
                         (when-let [title (second (first (:block/title (first blocks))))]
                           (date/valid-journal-title? title)))
                  (rest blocks)
                  blocks)
         blocks (vec blocks)]
     (cond
       (and (seq blocks)
            (or (and (> (count blocks) 1)
                     (:block/pre-block? (first blocks)))
                (and (>= (count blocks) 1)
                     (not (:block/pre-block? (first blocks))))))
       blocks

       :else
       (let [last-block (last blocks)
             end-pos (get-in last-block [:block/meta :end-pos] 0)
             dummy (merge last-block
                          (let [uuid (d/squuid)]
                            {:block/uuid uuid
                             :block/title ""
                             :block/content (config/default-empty-block format)
                             :block/format format
                             :block/level 2
                             :block/priority nil
                             :block/anchor (str uuid)
                             :block/meta {:start-pos end-pos
                                          :end-pos end-pos}
                             :block/body nil
                             :block/dummy? true
                             :block/marker nil
                             :block/pre-block? false})
                          default-option)]
         (conj blocks dummy))))))

;; get pages that this page referenced
(defn get-page-referenced-pages
  [repo page]
  (when (get-conn repo)
    (let [pages (page-alias-set repo page)
          page-id (:db/id (entity [:page/name page]))
          ref-pages (->> (q repo [:page/ref-pages page-id] {:use-cache? false}
                           '[:find ?ref-page-name
                             :in $ ?pages
                             :where
                             [?block :block/page ?p]
                             [(contains? ?pages ?p)]
                             [?block :block/ref-pages ?ref-page]
                             [?ref-page :page/name ?ref-page-name]]
                           pages)
                         react
                         seq-flatten)]
      (mapv (fn [page] [page (get-page-alias repo page)]) ref-pages))))

;; Ignore files with empty blocks for now
(defn get-empty-pages
  [repo]
  (when-let [conn (get-conn repo)]
    (->
     (d/q
       '[:find ?page
         :where
         [?p :page/name ?page]
         (not [?p :page/file])]
       conn)
     (seq-flatten)
     (distinct))))

(defn get-pages-relation
  [repo with-journal?]
  (when-let [conn (get-conn repo)]
    (->>
     (d/q
       '[:find ?page ?ref-page-name
         :in $ ?with-journal ?brain-text
         :where
         [?p :page/name ?page]
         [?p :page/journal? ?with-journal]
         [?block :block/page ?p]
         [(get-else $ ?block :block/ref-pages 100000000) ?ref-page]
         [(get-else $ ?ref-page :page/name ?brain-text) ?ref-page-name]]
       conn
       with-journal?
       brain-text)
     (map (fn [[page ref-page-name]]
            (if (= ref-page-name brain-text)
              [page]
              [page ref-page-name]))))))

;; get pages who mentioned this page
(defn get-pages-that-mentioned-page
  [repo page]
  (when (get-conn repo)
    (let [page-id (:db/id (entity [:page/name page]))
          pages (page-alias-set repo page)
          mentioned-pages (->> (q repo [:page/mentioned-pages page-id] {:use-cache? false}
                                 '[:find ?mentioned-page-name
                                   :in $ ?pages ?page-name
                                   :where
                                   [?block :block/ref-pages ?p]
                                   [(contains? ?pages ?p)]
                                   [?block :block/page ?mentioned-page]
                                   [?mentioned-page :page/name ?mentioned-page-name]]
                                 pages
                                 page)
                               react
                               seq-flatten)]
      (mapv (fn [page] [page (get-page-alias repo page)]) mentioned-pages))))

(defn get-page-referenced-blocks
  [page]
  (when-let [repo (state/get-current-repo)]
    (when (get-conn repo)
      (let [page-id (:db/id (entity [:page/name page]))
            pages (page-alias-set repo page)]
        (->> (q repo [:page/refed-blocks page-id] {}
               '[:find (pull ?block [*])
                 :in $ ?pages
                 :where
                 [?block :block/ref-pages ?ref-page]
                 [(contains? ?pages ?ref-page)]]
               pages)
             react
             seq-flatten
             (remove (fn [block]
                       (let [exclude-pages pages]
                         (contains? exclude-pages (:db/id (:block/page block))))))
             sort-blocks
             group-by-page)))))

(defn get-files-that-referenced-page
  [page-id]
  (when-let [repo (state/get-current-repo)]
    (when-let [db (get-conn repo)]
      (->> (d/q
             '[:find ?path
               :in $ ?page-id
               :where
               [?block :block/ref-pages ?page-id]
               [?block :block/page ?p]
               [?p :page/file ?f]
               [?f :file/path ?path]
               ]
             db
             page-id)
           (seq-flatten)))))

(defn get-page-unlinked-references
  [page]
  (when-let [repo (state/get-current-repo)]
    (when-let [conn (get-conn repo)]
      (let [page-id (:db/id (entity [:page/name page]))
            pages (page-alias-set repo page)
            pattern (re-pattern (str "(?i)" page))]
        (->> (d/q
               '[:find (pull ?block [*])
                 :in $ ?pattern
                 :where
                 [?block :block/content ?content]
                 [(re-find ?pattern ?content)]]
               conn
               pattern)
             seq-flatten
             (remove (fn [block]
                       (let [ref-pages (set (map :db/id (:block/ref-pages block)))]
                         (or
                          (= (get-in block [:block/page :db/id]) page-id)
                          (seq (set/intersection
                                ref-pages
                                pages))))))
             sort-blocks
             group-by-page)))))

(defn get-block-referenced-blocks
  [block-uuid]
  (when-let [repo (state/get-current-repo)]
    (when (get-conn repo)
      (->> (q repo [:block/refed-blocks block-uuid] {}
             '[:find (pull ?ref-block [*])
               :in $ ?block-uuid
               :where
               [?block :block/uuid ?block-uuid]
               [?ref-block :block/ref-blocks ?block]]
             block-uuid)
           react
           seq-flatten
           sort-blocks
           group-by-page
           ))))

(defn get-matched-blocks
  [match-fn limit]
  (when-let [repo (state/get-current-repo)]
    (let [pred (fn [db content]
                 (match-fn content))]
      (->> (q repo [:matched-blocks] {:use-cache? false}
             '[:find ?block
               :in $ ?pred
               :where
               [?block :block/content ?content]
               [(?pred $ ?content)]]
             pred)
           react
           (take limit)
           seq-flatten
           (pull-many '[:block/uuid
                        :block/content
                        :block/properties
                        :block/format
                        {:block/page [:page/name]}])))))

;; TODO: Does the result preserves the order of the arguments?
(defn get-blocks-contents
  [repo block-uuids]
  (let [db (get-conn repo)]
    (pull-many repo '[:block/content]
               (mapv (fn [id] [:block/uuid id]) block-uuids))))

(defn journal-page?
  [page-name]
  (:page/journal? (entity [:page/name page-name])))

(defn mark-repo-as-cloned
  [repo-url]
  (transact!
    [{:repo/url repo-url
      :repo/cloned? true}]))

(defn cloned?
  [repo-url]
  (->
   (d/q '[:find ?cloned
          :in $ ?repo-url
          :where
          [?repo :repo/url ?repo-url]
          [?repo :repo/cloned? ?cloned]]
     (get-conn repo-url) repo-url)
   ffirst))

(defn reset-config!
  [repo-url content]
  (when-let [content (or content (get-file repo-url (str config/app-name "/" config/config-file)))]
    (let [config (try
                   (reader/read-string content)
                   (catch js/Error e
                     (println "Parsing config file failed: ")
                     (js/console.dir e)
                     {}))]
      (state/set-config! repo-url config)
      config)))

(defn start-db-conn!
  [me repo]
  (let [files-db-name (datascript-files-db repo)
        files-db-conn (d/create-conn db-schema/files-db-schema)
        db-name (datascript-db repo)
        db-conn (d/create-conn db-schema/schema)]
    (swap! conns assoc files-db-name files-db-conn)
    (swap! conns assoc db-name db-conn)
    (d/transact! db-conn [{:schema/version db-schema/version}])
    (when me
      (d/transact! db-conn [(me-tx (d/db db-conn) me)]))))

(defn restore!
  [{:keys [repos] :as me} restore-config-handler db-schema-changed-handler]
  (let [logged? (:name me)]
    (doall
     (for [{:keys [url]} repos]
       (let [repo url
             db-name (datascript-files-db repo)
             db-conn (d/create-conn db-schema/files-db-schema)]
         (swap! conns assoc db-name db-conn)
         (->
          (p/let [stored (-> (.getItem localforage-instance db-name)
                             (p/then (fn [result]
                                       result))
                             (p/catch (fn [error]
                                        nil)))
                  _ (when stored
                      (let [stored-db (string->db stored)
                            attached-db (d/db-with stored-db [(me-tx stored-db me)])]
                        (reset-conn! db-conn attached-db)))
                  db-name (datascript-db repo)
                  db-conn (d/create-conn db-schema/schema)
                  _ (d/transact! db-conn [{:schema/version db-schema/version}])
                  _ (swap! conns assoc db-name db-conn)
                  stored (.getItem localforage-instance db-name)
                  _ (if stored
                      (let [stored-db (string->db stored)
                            attached-db (d/db-with stored-db [(me-tx stored-db me)])]
                        (reset-conn! db-conn attached-db)
                        (when (not= (:schema stored-db) db-schema/schema) ;; check for code update
                          (db-schema-changed-handler {:url repo})))
                      (when logged?
                        (d/transact! db-conn [(me-tx (d/db db-conn) me)])))
                  _ (restore-config-handler repo)])))))))

(defn- build-edges
  [edges]
  (map (fn [[from to]]
         {:source from
          :target to})
    edges))

(defn- get-connections
  [page edges]
  (count (filter (fn [{:keys [source target]}]
                   (or (= source page)
                       (= target page)))
                 edges)))

(defn- build-nodes
  [dark? current-page edges nodes]
  (mapv (fn [p]
          (cond->
              {:id p
               :name p
               :val (get-connections p edges)
               :autoColorBy "group"
               :group (js/Math.ceil (* (js/Math.random) 12))
               :color "#222222"
               }
            dark?
            (assoc :color "#8abbbb")
            (= p current-page)
            (assoc :color (if dark?
                            "#ffffff"
                            "#045591"))))
        (set (flatten nodes))))

(defn normalize-page-name
  [{:keys [nodes links] :as g}]
  (let [all-pages (->> (set (apply concat
                              [(map :id nodes)
                               (map :source links)
                               (map :target links)]))
                       (remove (fn [x] (= x brain-text)))
                       (map string/lower-case))
        names (pull-many '[:page/name :page/original-name] (mapv (fn [page] [:page/name page]) all-pages))
        names (zipmap (map :page/name names)
                      (map (fn [x] (get x :page/original-name (util/capitalize-all (:page/name x)))) names))
        names (assoc names brain-text brain)
        nodes (mapv (fn [node] (assoc node :id (get names (:id node)))) nodes)
        links (mapv (fn [{:keys [source target]}]
                      {:source (get names source)
                       :target (get names target)})
                    links)]
    {:nodes nodes
     :links links}))

(defn build-global-graph
  [theme show-journal?]
  (let [dark? (= "dark" theme)
        current-page (:page/name (get-current-page))]
    (when-let [repo (state/get-current-repo)]
      (let [relation (get-pages-relation repo show-journal?)
            tagged-pages (get-all-tagged-pages repo)
            empty-pages (get-empty-pages repo)
            nodes (concat (seq relation)
                          (seq tagged-pages)
                          (if (seq empty-pages)
                            [empty-pages]
                            []))
            edges (build-edges (remove
                                (fn [[_ to]]
                                  (nil? to))
                                nodes))
            nodes (build-nodes dark? current-page edges nodes)]
        (normalize-page-name
         {:nodes nodes
          :links edges})))))

(defn build-page-graph
  [page theme]
  (let [dark? (= "dark" theme)]
    (when-let [repo (state/get-current-repo)]
      (let [page (string/lower-case page)
            page-entity (entity [:page/name page])
            original-page-name (:page/original-name page-entity)
            tags (->> (:page/tags page-entity)
                      (map :tag/name))
            tags (remove #(= page %) tags)
            ref-pages (get-page-referenced-pages repo page)
            mentioned-pages (get-pages-that-mentioned-page repo page)
            edges (concat
                   (map (fn [[p aliases]]
                          [page p]) ref-pages)
                   (map (fn [[p aliases]]
                          [p page]) mentioned-pages)
                   (map (fn [tag]
                          [page tag])
                     tags))
            other-pages (->> (concat (map first ref-pages)
                                     (map first mentioned-pages))
                             (remove nil?)
                             (set))
            other-pages-edges (mapcat
                               (fn [page]
                                 (let [ref-pages (-> (map first (get-page-referenced-pages repo page))
                                                     (set)
                                                     (set/intersection other-pages))
                                       mentioned-pages (-> (map first (get-pages-that-mentioned-page repo page))
                                                           (set)
                                                           (set/intersection other-pages))]
                                   (concat
                                    (map (fn [p] [page p]) ref-pages)
                                    (map (fn [p] [p page]) mentioned-pages))))
                               other-pages)
            edges (->> (concat edges other-pages-edges)
                       (remove nil?)
                       (distinct)
                       (build-edges))
            nodes (->> (concat
                        [page]
                        (map first ref-pages)
                        (map first mentioned-pages)
                        tags)
                       (remove nil?)
                       (distinct)
                       (build-nodes dark? page edges))]
        (normalize-page-name
         {:nodes nodes
          :links edges})))))

(defn build-block-graph
  "Builds a citation/reference graph for a given block uuid."
  [block theme]
  (let [dark? (= "dark" theme)]
    (when-let [repo (state/get-current-repo)]
      (let [ref-blocks (get-block-referenced-blocks block)
            edges (concat
                   (map (fn [[p aliases]]
                          [block p]) ref-blocks))
            other-blocks (->> (concat (map first ref-blocks))
                              (remove nil?)
                              (set))
            other-blocks-edges (mapcat
                                (fn [block]
                                  (let [ref-blocks (-> (map first (get-block-referenced-blocks block))
                                                       (set)
                                                       (set/intersection other-blocks))]
                                    (concat
                                     (map (fn [p] [block p]) ref-blocks))))
                                other-blocks)
            edges (->> (concat edges other-blocks-edges)
                       (remove nil?)
                       (distinct)
                       (build-edges))
            nodes (->> (concat
                        [block]
                        (map first ref-blocks))
                       (remove nil?)
                       (distinct)
                       (build-nodes dark? block edges))]
        {:nodes nodes
         :links edges}))))

(defn blocks->vec-tree [col]
  (let [col (map (fn [h] (cond->
                             h
                           (not (:block/dummy? h))
                           (dissoc h :block/meta))) col)
        parent? (fn [item children]
                  (and (seq children)
                       (every? #(< (:block/level item) (:block/level %)) children)))]
    (loop [col (reverse col)
           children (list)]
      (if (empty? col)
        children
        (let [[item & others] col
              cur-level (:block/level item)
              bottom-level (:block/level (first children))]
          (cond
            (empty? children)
            (recur others (list item))

            (<= bottom-level cur-level)
            (recur others (conj children item))

            (> bottom-level cur-level)      ; parent
            (let [[children other-children] (split-with (fn [h]
                                                          (> (:block/level h) cur-level))
                                                        children)

                  children (cons
                            (assoc item :block/children children)
                            other-children)]
              (recur others children))))))))

;; recursively with children content for tree
(defn get-block-content-rec
  ([block]
   (get-block-content-rec block (fn [block] (:block/content block))))
  ([block transform-fn]
   (let [contents (atom [])
         _ (walk/prewalk
            (fn [form]
              (when (map? form)
                (when-let [content (:block/content form)]
                  (swap! contents conj (transform-fn form))))
              form)
            block)]
     (apply util/join-newline @contents))))

;; with children content
(defn get-block-full-content
  ([repo block-id]
   (get-block-full-content repo block-id (fn [block] (:block/content block))))
  ([repo block-id transform-fn]
   (let [blocks (get-block-and-children repo block-id false)]
     (->> blocks
          (map transform-fn)
          (apply util/join-newline)))))

(defn get-block-end-pos-rec
  [repo block]
  (let [children (:block/children block)]
    (if (seq children)
      (get-block-end-pos-rec repo (last children))
      (if-let [end-pos (get-in block [:block/meta :end-pos])]
        end-pos
        (when-let [block (entity repo [:block/uuid (:block/uuid block)])]
          (get-in block [:block/meta :end-pos]))))))

(defn get-block-ids
  [block]
  (let [ids (atom [])
        _ (walk/prewalk
           (fn [form]
             (when (map? form)
               (when-let [id (:block/uuid form)]
                 (swap! ids conj id)))
             form)
           block)]
    @ids))

(defn collapse-block!
  [block]
  (let [repo (:block/repo block)]
    (transact! repo
      [{:block/uuid (:block/uuid block)
        :block/collapsed? true}])))

(defn collapse-blocks!
  [block-ids]
  (let [repo (state/get-current-repo)]
    (transact! repo
      (map
        (fn [id]
          {:block/uuid id
           :block/collapsed? true})
        block-ids))))

(defn expand-block!
  [block]
  (let [repo (:block/repo block)]
    (transact! repo
      [{:block/uuid (:block/uuid block)
        :block/collapsed? false}])))

(defn expand-blocks!
  [block-ids]
  (let [repo (state/get-current-repo)]
    (transact! repo
      (map
        (fn [id]
          {:block/uuid id
           :block/collapsed? false})
        block-ids))))

(defn get-collapsed-blocks
  []
  (d/q
    '[:find ?content
      :where
      [?h :block/content ?content]
      [?h :block/collapsed? true]]
    (get-conn)))

;; recursive query might be slow, need benchmarks
;; Could replace this with a recursive call or , see below
(defn get-block-parents-rec
  [repo block-id depth]
  (when-let [conn (get-conn repo)]
    (let [ids (->> (d/q
                     '[:find ?e2
                       :in $ ?e1 %
                       :where (parent ?e2 ?e1)]
                     conn
                     block-id
                     ;; recursive rules
                     '[[(parent ?e2 ?e1)
                        [?e2 :block/children ?e1]]
                       [(parent ?e2 ?e1)
                        [?t :block/children ?e1]
                        [?t :block/uuid ?tid]
                        (parent ?e2 ?tid)]])
                   (seq-flatten))]
      (when (seq ids)
        (pull-many repo '[:block/uuid :block/title] ids)))))

(defn get-block-parent
  [repo block-id]
  (when-let [conn (get-conn repo)]
    (d/entity conn [:block/children block-id])))

;; non recursive query
(defn get-block-parents
  [repo block-id depth]
  (when-let [conn (get-conn repo)]
    (loop [block-id block-id
           parents (list)
           d 1]
      (if (> d depth)
        parents
        (if-let [parent (get-block-parent repo block-id)]
          (recur (:block/uuid parent) (conj parents parent) (inc d))
          parents)))))

(defn get-block-page
  [repo block-id]
  (when-let [block (entity repo [:block/uuid block-id])]
    (entity repo (:db/id (:block/page block)))))

(defn get-block-page-end-pos
  [repo page-name]
  (or
   (when-let [page-id (:db/id (entity repo [:page/name (string/lower-case page-name)]))]
     (when-let [db (get-conn repo)]
       (let [block-eids (->> (d/datoms db :avet :block/page page-id)
                             (mapv :e))]
         (when (seq block-eids)
           (let [blocks (pull-many repo '[:block/meta] block-eids)]
             (-> (last (sort-by-pos blocks))
                 (get-in [:block/meta :end-pos])))))))
   ;; TODO: need more thoughts
   0))

(defn recompute-block-children
  [repo block blocks]
  (if (> (count blocks) 1)
    (when-let [conn (get-conn repo)]
      (let [top-parent (:block/uuid (get-block-parent repo (:block/uuid block)))
            level (:block/level block)
            result (loop [result []
                          blocks (reverse blocks)
                          last-level 1000
                          children []]
                     (if-let [h (first blocks)]
                       (let [id (:block/uuid h)
                             level (:block/level h)
                             [children current-block-children]
                             (cond
                               (>= level last-level)
                               [(conj children [id level])
                                #{}]

                               (< level last-level)
                               (let [current-block-children (set (->> (filter #(< level (second %)) children)
                                                                      (map first)))
                                     others (vec (remove #(< level (second %)) children))]
                                 [(conj others [id level])
                                  current-block-children]))
                             h (assoc h :block/children current-block-children)]
                         (recur (conj result h)
                                (rest blocks)
                                level
                                children))
                       (reverse result)))
            result (vec result)]
        (if top-parent
          (let [top-parent-children (filter (fn [h] (= (:block/level h) level)) blocks)
                top-parent-children-ids (map :block/uuid top-parent-children)]
            (if (= 1 (count top-parent-children)) ; no children count changed
              result
              (let [old-top-parent-children (:block/children (entity repo [:block/uuid top-parent]))
                    new-children (set/union (set old-top-parent-children) (set top-parent-children-ids))]
                (conj result {:block/uuid top-parent
                              :block/children new-children}))))
          result)))
    blocks))

(defn get-blocks-by-priority
  [repo priority]
  (let [priority (string/capitalize priority)]
    (when (get-conn repo)
      (->> (q repo [:priority/blocks priority] {}
             '[:find (pull ?h [*])
               :in $ ?priority
               :where
               [?h :block/priority ?priority]]
             priority)
           react
           seq-flatten
           sort-blocks
           group-by-page))))

(defn add-page-to-recent!
  [repo page]
  (let [pages (or (get-key-value repo :recent/pages)
                  '())
        new-pages (take 12 (distinct (cons page pages)))]
    (set-key-value repo :recent/pages new-pages)))

(defn remove-orphaned-pages!
  [repo]
  (let [all-pages (get-pages repo)
        orphaned-pages (remove nil?
                               (map (fn [page]
                                      (let [name (string/lower-case page)]
                                        (if (and (empty? (get-pages-that-mentioned-page repo name))
                                                 (not (journal-page? name))
                                                 (empty? (get-page-blocks name))) name nil))) all-pages))
        transaction (mapv (fn [name] [:db/retractEntity (:db/id (get-page (str name)))]) orphaned-pages)]
    (transact! transaction)))

(defn pre-block-with-only-title?
  [repo block-id]
  (when-let [block (entity repo [:block/uuid block-id])]
    (let [directives (:page/directives (:block/page block))]
      (and (:title directives)
           (= 1 (count directives))
           (let [ast (mldoc/->edn (:block/content block) (mldoc/default-config (:block/format block)))]
             (or
              (empty? (rest ast))
              (every? (fn [[[typ break-lines]] _]
                        (and (= typ "Paragraph")
                             (every? #(= % ["Break_Line"]) break-lines))) (rest ast))))))))

(defn run-batch-txs!
  []
  (let [chan (state/get-db-batch-txs-chan)]
    (async/go-loop []
      (let [f (async/<! chan)]
        (f))
      (recur))))

(defonce blocks-count-cache (atom nil))
(defn blocks-count
  ([]
   (blocks-count true))
  ([cache?]
   (if (and cache? @blocks-count-cache)
     @blocks-count-cache
     (let [n (count (d/datoms (get-conn) :avet :block/uuid))]
       (reset! blocks-count-cache n)
       n))))

<<<<<<< HEAD
;; get all
(defn get-all-templates
  []
  (let [pred (fn [db properties]
               (some? (get properties "template")))]
    (->> (d/q
           '[:find ?b ?p
             :in $ ?pred
             :where
             [?b :block/properties ?p]
             [(?pred $ ?p)]]
           (get-conn)
           pred)
         (map (fn [[e m]]
                [(get m "template") e]))
         (into {}))))

(defn template-exists?
  [title]
  (when title
    (let [templates (keys (get-all-templates))]
      (when (seq templates)
        (let [templates (map string/lower-case templates)]
          (contains? (set templates) (string/lower-case title)))))))
=======
(defn rebuild-page-blocks-children
  "For performance reason, we can update the :block/children value after every operation,
  but it's hard to make sure that it's correct, also it needs more time to implement it.
  We can improve it if the performance is really an issue."
  [repo page]
  (let [blocks (->>
                (get-page-blocks repo page {:pull-keys '[:block/uuid :block/level :block/pre-block?]})
                (remove :block/pre-block?)
                (map #(select-keys % [:block/uuid :block/level]))
                (reverse))]
    (loop [blocks blocks
           tx []
           children {}
           last-level 10000]
      (if (seq blocks)
        (let [[{:block/keys [uuid level] :as block} & others] blocks
              [tx children] (cond
                              (< level last-level)        ; parent
                              (let [cur-children (get children last-level)
                                    tx (if (seq cur-children)
                                         (conj tx {:block/uuid (:block/uuid block)
                                                   :block/children cur-children})
                                         tx)
                                    children (-> children
                                                 (dissoc last-level)
                                                 (update level conj uuid))]
                                [tx children])

                              (> level last-level)        ; child of sibling
                              (let [children (update children level conj uuid)]
                                [tx children])

                              :else                       ; sibling
                              (let [children (update children last-level conj uuid)]
                                [tx children]))]
          (recur others tx children level))
        ;; TODO: add top-level children to the "Page" block (we might remove the Page from db schema)
        (when (seq tx)
          (let [delete-tx (map (fn [block]
                                 [:db/retract [:block/uuid (:block/uuid block)] :block/children])
                            tx)]
            (->> (concat delete-tx tx)
                 (remove nil?))))))))
>>>>>>> 75c06c16

(defn transact-async?
  []
  (>= (blocks-count) 1000))

(comment
  (defn debug!
    []
    (let [repos (->> (get-in @state/state [:me :repos])
                     (map :url))]
      (mapv (fn [repo]
              {:repo/current (state/get-current-repo)
               :repo repo
               :git/cloned? (cloned? repo)
               :git/status (get-key-value repo :git/status)
               :git/latest-commit (get-key-value repo :git/latest-commit)
               :git/error (get-key-value repo :git/error)})
            repos))))<|MERGE_RESOLUTION|>--- conflicted
+++ resolved
@@ -2254,8 +2254,6 @@
        (reset! blocks-count-cache n)
        n))))
 
-<<<<<<< HEAD
-;; get all
 (defn get-all-templates
   []
   (let [pred (fn [db properties]
@@ -2279,7 +2277,7 @@
       (when (seq templates)
         (let [templates (map string/lower-case templates)]
           (contains? (set templates) (string/lower-case title)))))))
-=======
+
 (defn rebuild-page-blocks-children
   "For performance reason, we can update the :block/children value after every operation,
   but it's hard to make sure that it's correct, also it needs more time to implement it.
@@ -2323,7 +2321,6 @@
                             tx)]
             (->> (concat delete-tx tx)
                  (remove nil?))))))))
->>>>>>> 75c06c16
 
 (defn transact-async?
   []
